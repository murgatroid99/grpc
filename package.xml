--- conflicted
+++ resolved
@@ -96,11 +96,7 @@
     <file baseinstalldir="/" name="src/core/lib/support/backoff.h" role="src" />
     <file baseinstalldir="/" name="src/core/lib/support/block_annotate.h" role="src" />
     <file baseinstalldir="/" name="src/core/lib/support/env.h" role="src" />
-<<<<<<< HEAD
-    <file baseinstalldir="/" name="src/core/lib/support/load_file.h" role="src" />
     <file baseinstalldir="/" name="src/core/lib/support/mpscq.h" role="src" />
-=======
->>>>>>> c28a6c1b
     <file baseinstalldir="/" name="src/core/lib/support/murmur_hash.h" role="src" />
     <file baseinstalldir="/" name="src/core/lib/support/stack_lockfree.h" role="src" />
     <file baseinstalldir="/" name="src/core/lib/support/string.h" role="src" />
@@ -127,12 +123,8 @@
     <file baseinstalldir="/" name="src/core/lib/support/log_android.c" role="src" />
     <file baseinstalldir="/" name="src/core/lib/support/log_linux.c" role="src" />
     <file baseinstalldir="/" name="src/core/lib/support/log_posix.c" role="src" />
-<<<<<<< HEAD
-    <file baseinstalldir="/" name="src/core/lib/support/log_win32.c" role="src" />
+    <file baseinstalldir="/" name="src/core/lib/support/log_windows.c" role="src" />
     <file baseinstalldir="/" name="src/core/lib/support/mpscq.c" role="src" />
-=======
-    <file baseinstalldir="/" name="src/core/lib/support/log_windows.c" role="src" />
->>>>>>> c28a6c1b
     <file baseinstalldir="/" name="src/core/lib/support/murmur_hash.c" role="src" />
     <file baseinstalldir="/" name="src/core/lib/support/slice.c" role="src" />
     <file baseinstalldir="/" name="src/core/lib/support/slice_buffer.c" role="src" />
