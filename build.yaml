--- conflicted
+++ resolved
@@ -837,12 +837,7 @@
   - grpc_lb_policy_grpclb
   - grpc_lb_policy_pick_first
   - grpc_lb_policy_round_robin
-<<<<<<< HEAD
   - grpc_resolver_dns_ares
-  - grpc_lb_policy_grpclb
-=======
-  - grpc_resolver_dns_native
->>>>>>> 2c779d64
   - grpc_resolver_sockaddr
   - grpc_load_reporting
   - grpc_secure
