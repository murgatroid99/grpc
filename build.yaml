--- conflicted
+++ resolved
@@ -198,10 +198,7 @@
   - src/core/lib/iomgr/error.h
   - src/core/lib/iomgr/error_internal.h
   - src/core/lib/iomgr/ev_epoll1_linux.h
-<<<<<<< HEAD
-=======
   - src/core/lib/iomgr/ev_epollex_linux.h
->>>>>>> 5c53d1bd
   - src/core/lib/iomgr/ev_epollsig_linux.h
   - src/core/lib/iomgr/ev_poll_posix.h
   - src/core/lib/iomgr/ev_posix.h
@@ -313,10 +310,7 @@
   - src/core/lib/iomgr/endpoint_pair_windows.c
   - src/core/lib/iomgr/error.c
   - src/core/lib/iomgr/ev_epoll1_linux.c
-<<<<<<< HEAD
-=======
   - src/core/lib/iomgr/ev_epollex_linux.c
->>>>>>> 5c53d1bd
   - src/core/lib/iomgr/ev_epollsig_linux.c
   - src/core/lib/iomgr/ev_poll_posix.c
   - src/core/lib/iomgr/ev_posix.c
