--- conflicted
+++ resolved
@@ -1,25 +1,14 @@
 <?xml version="1.0" encoding="utf-8"?>
 <Project ToolsVersion="4.0" xmlns="http://schemas.microsoft.com/developer/msbuild/2003">
   <ItemGroup>
-<<<<<<< HEAD
-    <ClCompile Include="..\..\..\src\proto\grpc\testing\echo_messages.proto">
+    <ClCompile Include="$(SolutionDir)\..\src\proto\grpc\testing\echo_messages.proto">
       <Filter>src\proto\grpc\testing</Filter>
     </ClCompile>
-    <ClCompile Include="..\..\..\src\proto\grpc\testing\echo.proto">
+    <ClCompile Include="$(SolutionDir)\..\src\proto\grpc\testing\echo.proto">
       <Filter>src\proto\grpc\testing</Filter>
     </ClCompile>
-    <ClCompile Include="..\..\..\src\proto\grpc\testing\duplicate\echo_duplicate.proto">
+    <ClCompile Include="$(SolutionDir)\..\src\proto\grpc\testing\duplicate\echo_duplicate.proto">
       <Filter>src\proto\grpc\testing\duplicate</Filter>
-=======
-    <ClCompile Include="$(SolutionDir)\..\test\cpp\util\messages.proto">
-      <Filter>test\cpp\util</Filter>
-    </ClCompile>
-    <ClCompile Include="$(SolutionDir)\..\test\cpp\util\echo.proto">
-      <Filter>test\cpp\util</Filter>
-    </ClCompile>
-    <ClCompile Include="$(SolutionDir)\..\test\cpp\util\echo_duplicate.proto">
-      <Filter>test\cpp\util</Filter>
->>>>>>> 67f23d78
     </ClCompile>
     <ClCompile Include="$(SolutionDir)\..\test\cpp\util\cli_call.cc">
       <Filter>test\cpp\util</Filter>
