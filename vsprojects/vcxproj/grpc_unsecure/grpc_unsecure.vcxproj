--- conflicted
+++ resolved
@@ -578,13 +578,9 @@
     </ClCompile>
     <ClCompile Include="$(SolutionDir)\..\src\core\surface\server_create.c">
     </ClCompile>
-<<<<<<< HEAD
-    <ClCompile Include="..\..\..\src\core\surface\validate_metadata.c">
-    </ClCompile>
-    <ClCompile Include="..\..\..\src\core\surface\version.c">
-=======
+    <ClCompile Include="$(SolutionDir)\..\src\core\surface\validate_metadata.c">
+    </ClCompile>
     <ClCompile Include="$(SolutionDir)\..\src\core\surface\version.c">
->>>>>>> b47eab53
     </ClCompile>
     <ClCompile Include="$(SolutionDir)\..\src\core\transport\byte_stream.c">
     </ClCompile>
