--- conflicted
+++ resolved
@@ -360,119 +360,6 @@
     <ClInclude Include="$(SolutionDir)\..\src\cpp\server\health\health.pb.h" />
     <ClInclude Include="$(SolutionDir)\..\src\cpp\server\thread_pool_interface.h" />
     <ClInclude Include="$(SolutionDir)\..\src\cpp\thread_manager\thread_manager.h" />
-<<<<<<< HEAD
-    <ClInclude Include="$(SolutionDir)\..\src\core\lib\channel\channel_args.h" />
-    <ClInclude Include="$(SolutionDir)\..\src\core\lib\channel\channel_stack.h" />
-    <ClInclude Include="$(SolutionDir)\..\src\core\lib\channel\channel_stack_builder.h" />
-    <ClInclude Include="$(SolutionDir)\..\src\core\lib\channel\connected_channel.h" />
-    <ClInclude Include="$(SolutionDir)\..\src\core\lib\channel\context.h" />
-    <ClInclude Include="$(SolutionDir)\..\src\core\lib\channel\handshaker.h" />
-    <ClInclude Include="$(SolutionDir)\..\src\core\lib\channel\handshaker_factory.h" />
-    <ClInclude Include="$(SolutionDir)\..\src\core\lib\channel\handshaker_registry.h" />
-    <ClInclude Include="$(SolutionDir)\..\src\core\lib\compression\algorithm_metadata.h" />
-    <ClInclude Include="$(SolutionDir)\..\src\core\lib\compression\message_compress.h" />
-    <ClInclude Include="$(SolutionDir)\..\src\core\lib\http\format_request.h" />
-    <ClInclude Include="$(SolutionDir)\..\src\core\lib\http\httpcli.h" />
-    <ClInclude Include="$(SolutionDir)\..\src\core\lib\http\parser.h" />
-    <ClInclude Include="$(SolutionDir)\..\src\core\lib\iomgr\closure.h" />
-    <ClInclude Include="$(SolutionDir)\..\src\core\lib\iomgr\combiner.h" />
-    <ClInclude Include="$(SolutionDir)\..\src\core\lib\iomgr\endpoint.h" />
-    <ClInclude Include="$(SolutionDir)\..\src\core\lib\iomgr\endpoint_pair.h" />
-    <ClInclude Include="$(SolutionDir)\..\src\core\lib\iomgr\error.h" />
-    <ClInclude Include="$(SolutionDir)\..\src\core\lib\iomgr\error_internal.h" />
-    <ClInclude Include="$(SolutionDir)\..\src\core\lib\iomgr\ev_epoll1_linux.h" />
-    <ClInclude Include="$(SolutionDir)\..\src\core\lib\iomgr\ev_epoll_limited_pollers_linux.h" />
-    <ClInclude Include="$(SolutionDir)\..\src\core\lib\iomgr\ev_epoll_thread_pool_linux.h" />
-    <ClInclude Include="$(SolutionDir)\..\src\core\lib\iomgr\ev_epollex_linux.h" />
-    <ClInclude Include="$(SolutionDir)\..\src\core\lib\iomgr\ev_epollsig_linux.h" />
-    <ClInclude Include="$(SolutionDir)\..\src\core\lib\iomgr\ev_poll_posix.h" />
-    <ClInclude Include="$(SolutionDir)\..\src\core\lib\iomgr\ev_posix.h" />
-    <ClInclude Include="$(SolutionDir)\..\src\core\lib\iomgr\exec_ctx.h" />
-    <ClInclude Include="$(SolutionDir)\..\src\core\lib\iomgr\executor.h" />
-    <ClInclude Include="$(SolutionDir)\..\src\core\lib\iomgr\iocp_windows.h" />
-    <ClInclude Include="$(SolutionDir)\..\src\core\lib\iomgr\iomgr.h" />
-    <ClInclude Include="$(SolutionDir)\..\src\core\lib\iomgr\iomgr_internal.h" />
-    <ClInclude Include="$(SolutionDir)\..\src\core\lib\iomgr\iomgr_posix.h" />
-    <ClInclude Include="$(SolutionDir)\..\src\core\lib\iomgr\is_epollexclusive_available.h" />
-    <ClInclude Include="$(SolutionDir)\..\src\core\lib\iomgr\load_file.h" />
-    <ClInclude Include="$(SolutionDir)\..\src\core\lib\iomgr\lockfree_event.h" />
-    <ClInclude Include="$(SolutionDir)\..\src\core\lib\iomgr\network_status_tracker.h" />
-    <ClInclude Include="$(SolutionDir)\..\src\core\lib\iomgr\polling_entity.h" />
-    <ClInclude Include="$(SolutionDir)\..\src\core\lib\iomgr\pollset.h" />
-    <ClInclude Include="$(SolutionDir)\..\src\core\lib\iomgr\pollset_set.h" />
-    <ClInclude Include="$(SolutionDir)\..\src\core\lib\iomgr\pollset_set_windows.h" />
-    <ClInclude Include="$(SolutionDir)\..\src\core\lib\iomgr\pollset_uv.h" />
-    <ClInclude Include="$(SolutionDir)\..\src\core\lib\iomgr\pollset_windows.h" />
-    <ClInclude Include="$(SolutionDir)\..\src\core\lib\iomgr\port.h" />
-    <ClInclude Include="$(SolutionDir)\..\src\core\lib\iomgr\resolve_address.h" />
-    <ClInclude Include="$(SolutionDir)\..\src\core\lib\iomgr\resource_quota.h" />
-    <ClInclude Include="$(SolutionDir)\..\src\core\lib\iomgr\sockaddr.h" />
-    <ClInclude Include="$(SolutionDir)\..\src\core\lib\iomgr\sockaddr_posix.h" />
-    <ClInclude Include="$(SolutionDir)\..\src\core\lib\iomgr\sockaddr_utils.h" />
-    <ClInclude Include="$(SolutionDir)\..\src\core\lib\iomgr\sockaddr_windows.h" />
-    <ClInclude Include="$(SolutionDir)\..\src\core\lib\iomgr\socket_factory_posix.h" />
-    <ClInclude Include="$(SolutionDir)\..\src\core\lib\iomgr\socket_mutator.h" />
-    <ClInclude Include="$(SolutionDir)\..\src\core\lib\iomgr\socket_utils.h" />
-    <ClInclude Include="$(SolutionDir)\..\src\core\lib\iomgr\socket_utils_posix.h" />
-    <ClInclude Include="$(SolutionDir)\..\src\core\lib\iomgr\socket_windows.h" />
-    <ClInclude Include="$(SolutionDir)\..\src\core\lib\iomgr\sys_epoll_wrapper.h" />
-    <ClInclude Include="$(SolutionDir)\..\src\core\lib\iomgr\tcp_client.h" />
-    <ClInclude Include="$(SolutionDir)\..\src\core\lib\iomgr\tcp_client_posix.h" />
-    <ClInclude Include="$(SolutionDir)\..\src\core\lib\iomgr\tcp_posix.h" />
-    <ClInclude Include="$(SolutionDir)\..\src\core\lib\iomgr\tcp_server.h" />
-    <ClInclude Include="$(SolutionDir)\..\src\core\lib\iomgr\tcp_server_utils_posix.h" />
-    <ClInclude Include="$(SolutionDir)\..\src\core\lib\iomgr\tcp_uv.h" />
-    <ClInclude Include="$(SolutionDir)\..\src\core\lib\iomgr\tcp_windows.h" />
-    <ClInclude Include="$(SolutionDir)\..\src\core\lib\iomgr\time_averaged_stats.h" />
-    <ClInclude Include="$(SolutionDir)\..\src\core\lib\iomgr\timer.h" />
-    <ClInclude Include="$(SolutionDir)\..\src\core\lib\iomgr\timer_generic.h" />
-    <ClInclude Include="$(SolutionDir)\..\src\core\lib\iomgr\timer_heap.h" />
-    <ClInclude Include="$(SolutionDir)\..\src\core\lib\iomgr\timer_manager.h" />
-    <ClInclude Include="$(SolutionDir)\..\src\core\lib\iomgr\timer_uv.h" />
-    <ClInclude Include="$(SolutionDir)\..\src\core\lib\iomgr\udp_server.h" />
-    <ClInclude Include="$(SolutionDir)\..\src\core\lib\iomgr\unix_sockets_posix.h" />
-    <ClInclude Include="$(SolutionDir)\..\src\core\lib\iomgr\wakeup_fd_cv.h" />
-    <ClInclude Include="$(SolutionDir)\..\src\core\lib\iomgr\wakeup_fd_pipe.h" />
-    <ClInclude Include="$(SolutionDir)\..\src\core\lib\iomgr\wakeup_fd_posix.h" />
-    <ClInclude Include="$(SolutionDir)\..\src\core\lib\json\json.h" />
-    <ClInclude Include="$(SolutionDir)\..\src\core\lib\json\json_common.h" />
-    <ClInclude Include="$(SolutionDir)\..\src\core\lib\json\json_reader.h" />
-    <ClInclude Include="$(SolutionDir)\..\src\core\lib\json\json_writer.h" />
-    <ClInclude Include="$(SolutionDir)\..\src\core\lib\slice\b64.h" />
-    <ClInclude Include="$(SolutionDir)\..\src\core\lib\slice\percent_encoding.h" />
-    <ClInclude Include="$(SolutionDir)\..\src\core\lib\slice\slice_hash_table.h" />
-    <ClInclude Include="$(SolutionDir)\..\src\core\lib\slice\slice_internal.h" />
-    <ClInclude Include="$(SolutionDir)\..\src\core\lib\slice\slice_string_helpers.h" />
-    <ClInclude Include="$(SolutionDir)\..\src\core\lib\surface\api_trace.h" />
-    <ClInclude Include="$(SolutionDir)\..\src\core\lib\surface\call.h" />
-    <ClInclude Include="$(SolutionDir)\..\src\core\lib\surface\call_test_only.h" />
-    <ClInclude Include="$(SolutionDir)\..\src\core\lib\surface\channel.h" />
-    <ClInclude Include="$(SolutionDir)\..\src\core\lib\surface\channel_init.h" />
-    <ClInclude Include="$(SolutionDir)\..\src\core\lib\surface\channel_stack_type.h" />
-    <ClInclude Include="$(SolutionDir)\..\src\core\lib\surface\completion_queue.h" />
-    <ClInclude Include="$(SolutionDir)\..\src\core\lib\surface\completion_queue_factory.h" />
-    <ClInclude Include="$(SolutionDir)\..\src\core\lib\surface\event_string.h" />
-    <ClInclude Include="$(SolutionDir)\..\src\core\lib\surface\init.h" />
-    <ClInclude Include="$(SolutionDir)\..\src\core\lib\surface\lame_client.h" />
-    <ClInclude Include="$(SolutionDir)\..\src\core\lib\surface\server.h" />
-    <ClInclude Include="$(SolutionDir)\..\src\core\lib\surface\validate_metadata.h" />
-    <ClInclude Include="$(SolutionDir)\..\src\core\lib\transport\bdp_estimator.h" />
-    <ClInclude Include="$(SolutionDir)\..\src\core\lib\transport\byte_stream.h" />
-    <ClInclude Include="$(SolutionDir)\..\src\core\lib\transport\connectivity_state.h" />
-    <ClInclude Include="$(SolutionDir)\..\src\core\lib\transport\error_utils.h" />
-    <ClInclude Include="$(SolutionDir)\..\src\core\lib\transport\http2_errors.h" />
-    <ClInclude Include="$(SolutionDir)\..\src\core\lib\transport\metadata.h" />
-    <ClInclude Include="$(SolutionDir)\..\src\core\lib\transport\metadata_batch.h" />
-    <ClInclude Include="$(SolutionDir)\..\src\core\lib\transport\pid_controller.h" />
-    <ClInclude Include="$(SolutionDir)\..\src\core\lib\transport\service_config.h" />
-    <ClInclude Include="$(SolutionDir)\..\src\core\lib\transport\static_metadata.h" />
-    <ClInclude Include="$(SolutionDir)\..\src\core\lib\transport\status_conversion.h" />
-    <ClInclude Include="$(SolutionDir)\..\src\core\lib\transport\timeout_encoding.h" />
-    <ClInclude Include="$(SolutionDir)\..\src\core\lib\transport\transport.h" />
-    <ClInclude Include="$(SolutionDir)\..\src\core\lib\transport\transport_impl.h" />
-    <ClInclude Include="$(SolutionDir)\..\src\core\lib\debug\trace.h" />
-=======
->>>>>>> 0a94f3c8
     <ClInclude Include="$(SolutionDir)\..\third_party\nanopb\pb.h" />
     <ClInclude Include="$(SolutionDir)\..\third_party\nanopb\pb_common.h" />
     <ClInclude Include="$(SolutionDir)\..\third_party\nanopb\pb_decode.h" />
@@ -551,259 +438,6 @@
     </ClCompile>
     <ClCompile Include="$(SolutionDir)\..\src\cpp\util\time_cc.cc">
     </ClCompile>
-<<<<<<< HEAD
-    <ClCompile Include="$(SolutionDir)\..\src\core\lib\channel\channel_args.c">
-    </ClCompile>
-    <ClCompile Include="$(SolutionDir)\..\src\core\lib\channel\channel_stack.c">
-    </ClCompile>
-    <ClCompile Include="$(SolutionDir)\..\src\core\lib\channel\channel_stack_builder.c">
-    </ClCompile>
-    <ClCompile Include="$(SolutionDir)\..\src\core\lib\channel\connected_channel.c">
-    </ClCompile>
-    <ClCompile Include="$(SolutionDir)\..\src\core\lib\channel\handshaker.c">
-    </ClCompile>
-    <ClCompile Include="$(SolutionDir)\..\src\core\lib\channel\handshaker_factory.c">
-    </ClCompile>
-    <ClCompile Include="$(SolutionDir)\..\src\core\lib\channel\handshaker_registry.c">
-    </ClCompile>
-    <ClCompile Include="$(SolutionDir)\..\src\core\lib\compression\compression.c">
-    </ClCompile>
-    <ClCompile Include="$(SolutionDir)\..\src\core\lib\compression\message_compress.c">
-    </ClCompile>
-    <ClCompile Include="$(SolutionDir)\..\src\core\lib\http\format_request.c">
-    </ClCompile>
-    <ClCompile Include="$(SolutionDir)\..\src\core\lib\http\httpcli.c">
-    </ClCompile>
-    <ClCompile Include="$(SolutionDir)\..\src\core\lib\http\parser.c">
-    </ClCompile>
-    <ClCompile Include="$(SolutionDir)\..\src\core\lib\iomgr\closure.c">
-    </ClCompile>
-    <ClCompile Include="$(SolutionDir)\..\src\core\lib\iomgr\combiner.c">
-    </ClCompile>
-    <ClCompile Include="$(SolutionDir)\..\src\core\lib\iomgr\endpoint.c">
-    </ClCompile>
-    <ClCompile Include="$(SolutionDir)\..\src\core\lib\iomgr\endpoint_pair_posix.c">
-    </ClCompile>
-    <ClCompile Include="$(SolutionDir)\..\src\core\lib\iomgr\endpoint_pair_uv.c">
-    </ClCompile>
-    <ClCompile Include="$(SolutionDir)\..\src\core\lib\iomgr\endpoint_pair_windows.c">
-    </ClCompile>
-    <ClCompile Include="$(SolutionDir)\..\src\core\lib\iomgr\error.c">
-    </ClCompile>
-    <ClCompile Include="$(SolutionDir)\..\src\core\lib\iomgr\ev_epoll1_linux.c">
-    </ClCompile>
-    <ClCompile Include="$(SolutionDir)\..\src\core\lib\iomgr\ev_epoll_limited_pollers_linux.c">
-    </ClCompile>
-    <ClCompile Include="$(SolutionDir)\..\src\core\lib\iomgr\ev_epoll_thread_pool_linux.c">
-    </ClCompile>
-    <ClCompile Include="$(SolutionDir)\..\src\core\lib\iomgr\ev_epollex_linux.c">
-    </ClCompile>
-    <ClCompile Include="$(SolutionDir)\..\src\core\lib\iomgr\ev_epollsig_linux.c">
-    </ClCompile>
-    <ClCompile Include="$(SolutionDir)\..\src\core\lib\iomgr\ev_poll_posix.c">
-    </ClCompile>
-    <ClCompile Include="$(SolutionDir)\..\src\core\lib\iomgr\ev_posix.c">
-    </ClCompile>
-    <ClCompile Include="$(SolutionDir)\..\src\core\lib\iomgr\ev_windows.c">
-    </ClCompile>
-    <ClCompile Include="$(SolutionDir)\..\src\core\lib\iomgr\exec_ctx.c">
-    </ClCompile>
-    <ClCompile Include="$(SolutionDir)\..\src\core\lib\iomgr\executor.c">
-    </ClCompile>
-    <ClCompile Include="$(SolutionDir)\..\src\core\lib\iomgr\iocp_windows.c">
-    </ClCompile>
-    <ClCompile Include="$(SolutionDir)\..\src\core\lib\iomgr\iomgr.c">
-    </ClCompile>
-    <ClCompile Include="$(SolutionDir)\..\src\core\lib\iomgr\iomgr_posix.c">
-    </ClCompile>
-    <ClCompile Include="$(SolutionDir)\..\src\core\lib\iomgr\iomgr_uv.c">
-    </ClCompile>
-    <ClCompile Include="$(SolutionDir)\..\src\core\lib\iomgr\iomgr_windows.c">
-    </ClCompile>
-    <ClCompile Include="$(SolutionDir)\..\src\core\lib\iomgr\is_epollexclusive_available.c">
-    </ClCompile>
-    <ClCompile Include="$(SolutionDir)\..\src\core\lib\iomgr\load_file.c">
-    </ClCompile>
-    <ClCompile Include="$(SolutionDir)\..\src\core\lib\iomgr\lockfree_event.c">
-    </ClCompile>
-    <ClCompile Include="$(SolutionDir)\..\src\core\lib\iomgr\network_status_tracker.c">
-    </ClCompile>
-    <ClCompile Include="$(SolutionDir)\..\src\core\lib\iomgr\polling_entity.c">
-    </ClCompile>
-    <ClCompile Include="$(SolutionDir)\..\src\core\lib\iomgr\pollset_set_uv.c">
-    </ClCompile>
-    <ClCompile Include="$(SolutionDir)\..\src\core\lib\iomgr\pollset_set_windows.c">
-    </ClCompile>
-    <ClCompile Include="$(SolutionDir)\..\src\core\lib\iomgr\pollset_uv.c">
-    </ClCompile>
-    <ClCompile Include="$(SolutionDir)\..\src\core\lib\iomgr\pollset_windows.c">
-    </ClCompile>
-    <ClCompile Include="$(SolutionDir)\..\src\core\lib\iomgr\resolve_address_posix.c">
-    </ClCompile>
-    <ClCompile Include="$(SolutionDir)\..\src\core\lib\iomgr\resolve_address_uv.c">
-    </ClCompile>
-    <ClCompile Include="$(SolutionDir)\..\src\core\lib\iomgr\resolve_address_windows.c">
-    </ClCompile>
-    <ClCompile Include="$(SolutionDir)\..\src\core\lib\iomgr\resource_quota.c">
-    </ClCompile>
-    <ClCompile Include="$(SolutionDir)\..\src\core\lib\iomgr\sockaddr_utils.c">
-    </ClCompile>
-    <ClCompile Include="$(SolutionDir)\..\src\core\lib\iomgr\socket_factory_posix.c">
-    </ClCompile>
-    <ClCompile Include="$(SolutionDir)\..\src\core\lib\iomgr\socket_mutator.c">
-    </ClCompile>
-    <ClCompile Include="$(SolutionDir)\..\src\core\lib\iomgr\socket_utils_common_posix.c">
-    </ClCompile>
-    <ClCompile Include="$(SolutionDir)\..\src\core\lib\iomgr\socket_utils_linux.c">
-    </ClCompile>
-    <ClCompile Include="$(SolutionDir)\..\src\core\lib\iomgr\socket_utils_posix.c">
-    </ClCompile>
-    <ClCompile Include="$(SolutionDir)\..\src\core\lib\iomgr\socket_utils_uv.c">
-    </ClCompile>
-    <ClCompile Include="$(SolutionDir)\..\src\core\lib\iomgr\socket_utils_windows.c">
-    </ClCompile>
-    <ClCompile Include="$(SolutionDir)\..\src\core\lib\iomgr\socket_windows.c">
-    </ClCompile>
-    <ClCompile Include="$(SolutionDir)\..\src\core\lib\iomgr\tcp_client_posix.c">
-    </ClCompile>
-    <ClCompile Include="$(SolutionDir)\..\src\core\lib\iomgr\tcp_client_uv.c">
-    </ClCompile>
-    <ClCompile Include="$(SolutionDir)\..\src\core\lib\iomgr\tcp_client_windows.c">
-    </ClCompile>
-    <ClCompile Include="$(SolutionDir)\..\src\core\lib\iomgr\tcp_posix.c">
-    </ClCompile>
-    <ClCompile Include="$(SolutionDir)\..\src\core\lib\iomgr\tcp_server_posix.c">
-    </ClCompile>
-    <ClCompile Include="$(SolutionDir)\..\src\core\lib\iomgr\tcp_server_utils_posix_common.c">
-    </ClCompile>
-    <ClCompile Include="$(SolutionDir)\..\src\core\lib\iomgr\tcp_server_utils_posix_ifaddrs.c">
-    </ClCompile>
-    <ClCompile Include="$(SolutionDir)\..\src\core\lib\iomgr\tcp_server_utils_posix_noifaddrs.c">
-    </ClCompile>
-    <ClCompile Include="$(SolutionDir)\..\src\core\lib\iomgr\tcp_server_uv.c">
-    </ClCompile>
-    <ClCompile Include="$(SolutionDir)\..\src\core\lib\iomgr\tcp_server_windows.c">
-    </ClCompile>
-    <ClCompile Include="$(SolutionDir)\..\src\core\lib\iomgr\tcp_uv.c">
-    </ClCompile>
-    <ClCompile Include="$(SolutionDir)\..\src\core\lib\iomgr\tcp_windows.c">
-    </ClCompile>
-    <ClCompile Include="$(SolutionDir)\..\src\core\lib\iomgr\time_averaged_stats.c">
-    </ClCompile>
-    <ClCompile Include="$(SolutionDir)\..\src\core\lib\iomgr\timer_generic.c">
-    </ClCompile>
-    <ClCompile Include="$(SolutionDir)\..\src\core\lib\iomgr\timer_heap.c">
-    </ClCompile>
-    <ClCompile Include="$(SolutionDir)\..\src\core\lib\iomgr\timer_manager.c">
-    </ClCompile>
-    <ClCompile Include="$(SolutionDir)\..\src\core\lib\iomgr\timer_uv.c">
-    </ClCompile>
-    <ClCompile Include="$(SolutionDir)\..\src\core\lib\iomgr\udp_server.c">
-    </ClCompile>
-    <ClCompile Include="$(SolutionDir)\..\src\core\lib\iomgr\unix_sockets_posix.c">
-    </ClCompile>
-    <ClCompile Include="$(SolutionDir)\..\src\core\lib\iomgr\unix_sockets_posix_noop.c">
-    </ClCompile>
-    <ClCompile Include="$(SolutionDir)\..\src\core\lib\iomgr\wakeup_fd_cv.c">
-    </ClCompile>
-    <ClCompile Include="$(SolutionDir)\..\src\core\lib\iomgr\wakeup_fd_eventfd.c">
-    </ClCompile>
-    <ClCompile Include="$(SolutionDir)\..\src\core\lib\iomgr\wakeup_fd_nospecial.c">
-    </ClCompile>
-    <ClCompile Include="$(SolutionDir)\..\src\core\lib\iomgr\wakeup_fd_pipe.c">
-    </ClCompile>
-    <ClCompile Include="$(SolutionDir)\..\src\core\lib\iomgr\wakeup_fd_posix.c">
-    </ClCompile>
-    <ClCompile Include="$(SolutionDir)\..\src\core\lib\json\json.c">
-    </ClCompile>
-    <ClCompile Include="$(SolutionDir)\..\src\core\lib\json\json_reader.c">
-    </ClCompile>
-    <ClCompile Include="$(SolutionDir)\..\src\core\lib\json\json_string.c">
-    </ClCompile>
-    <ClCompile Include="$(SolutionDir)\..\src\core\lib\json\json_writer.c">
-    </ClCompile>
-    <ClCompile Include="$(SolutionDir)\..\src\core\lib\slice\b64.c">
-    </ClCompile>
-    <ClCompile Include="$(SolutionDir)\..\src\core\lib\slice\percent_encoding.c">
-    </ClCompile>
-    <ClCompile Include="$(SolutionDir)\..\src\core\lib\slice\slice.c">
-    </ClCompile>
-    <ClCompile Include="$(SolutionDir)\..\src\core\lib\slice\slice_buffer.c">
-    </ClCompile>
-    <ClCompile Include="$(SolutionDir)\..\src\core\lib\slice\slice_hash_table.c">
-    </ClCompile>
-    <ClCompile Include="$(SolutionDir)\..\src\core\lib\slice\slice_intern.c">
-    </ClCompile>
-    <ClCompile Include="$(SolutionDir)\..\src\core\lib\slice\slice_string_helpers.c">
-    </ClCompile>
-    <ClCompile Include="$(SolutionDir)\..\src\core\lib\surface\alarm.c">
-    </ClCompile>
-    <ClCompile Include="$(SolutionDir)\..\src\core\lib\surface\api_trace.c">
-    </ClCompile>
-    <ClCompile Include="$(SolutionDir)\..\src\core\lib\surface\byte_buffer.c">
-    </ClCompile>
-    <ClCompile Include="$(SolutionDir)\..\src\core\lib\surface\byte_buffer_reader.c">
-    </ClCompile>
-    <ClCompile Include="$(SolutionDir)\..\src\core\lib\surface\call.c">
-    </ClCompile>
-    <ClCompile Include="$(SolutionDir)\..\src\core\lib\surface\call_details.c">
-    </ClCompile>
-    <ClCompile Include="$(SolutionDir)\..\src\core\lib\surface\call_log_batch.c">
-    </ClCompile>
-    <ClCompile Include="$(SolutionDir)\..\src\core\lib\surface\channel.c">
-    </ClCompile>
-    <ClCompile Include="$(SolutionDir)\..\src\core\lib\surface\channel_init.c">
-    </ClCompile>
-    <ClCompile Include="$(SolutionDir)\..\src\core\lib\surface\channel_ping.c">
-    </ClCompile>
-    <ClCompile Include="$(SolutionDir)\..\src\core\lib\surface\channel_stack_type.c">
-    </ClCompile>
-    <ClCompile Include="$(SolutionDir)\..\src\core\lib\surface\completion_queue.c">
-    </ClCompile>
-    <ClCompile Include="$(SolutionDir)\..\src\core\lib\surface\completion_queue_factory.c">
-    </ClCompile>
-    <ClCompile Include="$(SolutionDir)\..\src\core\lib\surface\event_string.c">
-    </ClCompile>
-    <ClCompile Include="$(SolutionDir)\..\src\core\lib\surface\lame_client.cc">
-    </ClCompile>
-    <ClCompile Include="$(SolutionDir)\..\src\core\lib\surface\metadata_array.c">
-    </ClCompile>
-    <ClCompile Include="$(SolutionDir)\..\src\core\lib\surface\server.c">
-    </ClCompile>
-    <ClCompile Include="$(SolutionDir)\..\src\core\lib\surface\validate_metadata.c">
-    </ClCompile>
-    <ClCompile Include="$(SolutionDir)\..\src\core\lib\surface\version.c">
-    </ClCompile>
-    <ClCompile Include="$(SolutionDir)\..\src\core\lib\transport\bdp_estimator.c">
-    </ClCompile>
-    <ClCompile Include="$(SolutionDir)\..\src\core\lib\transport\byte_stream.c">
-    </ClCompile>
-    <ClCompile Include="$(SolutionDir)\..\src\core\lib\transport\connectivity_state.c">
-    </ClCompile>
-    <ClCompile Include="$(SolutionDir)\..\src\core\lib\transport\error_utils.c">
-    </ClCompile>
-    <ClCompile Include="$(SolutionDir)\..\src\core\lib\transport\metadata.c">
-    </ClCompile>
-    <ClCompile Include="$(SolutionDir)\..\src\core\lib\transport\metadata_batch.c">
-    </ClCompile>
-    <ClCompile Include="$(SolutionDir)\..\src\core\lib\transport\pid_controller.c">
-    </ClCompile>
-    <ClCompile Include="$(SolutionDir)\..\src\core\lib\transport\service_config.c">
-    </ClCompile>
-    <ClCompile Include="$(SolutionDir)\..\src\core\lib\transport\static_metadata.c">
-    </ClCompile>
-    <ClCompile Include="$(SolutionDir)\..\src\core\lib\transport\status_conversion.c">
-    </ClCompile>
-    <ClCompile Include="$(SolutionDir)\..\src\core\lib\transport\timeout_encoding.c">
-    </ClCompile>
-    <ClCompile Include="$(SolutionDir)\..\src\core\lib\transport\transport.c">
-    </ClCompile>
-    <ClCompile Include="$(SolutionDir)\..\src\core\lib\transport\transport_op_string.c">
-    </ClCompile>
-    <ClCompile Include="$(SolutionDir)\..\src\core\lib\debug\trace.c">
-    </ClCompile>
-=======
->>>>>>> 0a94f3c8
     <ClCompile Include="$(SolutionDir)\..\third_party\nanopb\pb_common.c">
     </ClCompile>
     <ClCompile Include="$(SolutionDir)\..\third_party\nanopb\pb_decode.c">
