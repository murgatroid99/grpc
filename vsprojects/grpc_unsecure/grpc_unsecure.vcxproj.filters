<?xml version="1.0" encoding="utf-8"?>
<Project ToolsVersion="4.0" xmlns="http://schemas.microsoft.com/developer/msbuild/2003">
  <ItemGroup>
    <ClCompile Include="..\..\src\core\surface\init_unsecure.c">
      <Filter>src\core\surface</Filter>
    </ClCompile>
    <ClCompile Include="..\..\src\core\census\grpc_context.c">
      <Filter>src\core\census</Filter>
    </ClCompile>
    <ClCompile Include="..\..\src\core\census\grpc_filter.c">
      <Filter>src\core\census</Filter>
    </ClCompile>
    <ClCompile Include="..\..\src\core\channel\channel_args.c">
      <Filter>src\core\channel</Filter>
    </ClCompile>
    <ClCompile Include="..\..\src\core\channel\channel_stack.c">
      <Filter>src\core\channel</Filter>
    </ClCompile>
    <ClCompile Include="..\..\src\core\channel\client_channel.c">
      <Filter>src\core\channel</Filter>
    </ClCompile>
    <ClCompile Include="..\..\src\core\channel\compress_filter.c">
      <Filter>src\core\channel</Filter>
    </ClCompile>
    <ClCompile Include="..\..\src\core\channel\connected_channel.c">
      <Filter>src\core\channel</Filter>
    </ClCompile>
    <ClCompile Include="..\..\src\core\channel\http_client_filter.c">
      <Filter>src\core\channel</Filter>
    </ClCompile>
    <ClCompile Include="..\..\src\core\channel\http_server_filter.c">
      <Filter>src\core\channel</Filter>
    </ClCompile>
    <ClCompile Include="..\..\src\core\channel\noop_filter.c">
      <Filter>src\core\channel</Filter>
    </ClCompile>
    <ClCompile Include="..\..\src\core\client_config\client_config.c">
      <Filter>src\core\client_config</Filter>
    </ClCompile>
    <ClCompile Include="..\..\src\core\client_config\connector.c">
      <Filter>src\core\client_config</Filter>
    </ClCompile>
    <ClCompile Include="..\..\src\core\client_config\lb_policies\pick_first.c">
      <Filter>src\core\client_config\lb_policies</Filter>
    </ClCompile>
    <ClCompile Include="..\..\src\core\client_config\lb_policy.c">
      <Filter>src\core\client_config</Filter>
    </ClCompile>
    <ClCompile Include="..\..\src\core\client_config\resolver.c">
      <Filter>src\core\client_config</Filter>
    </ClCompile>
    <ClCompile Include="..\..\src\core\client_config\resolver_factory.c">
      <Filter>src\core\client_config</Filter>
    </ClCompile>
    <ClCompile Include="..\..\src\core\client_config\resolver_registry.c">
      <Filter>src\core\client_config</Filter>
    </ClCompile>
    <ClCompile Include="..\..\src\core\client_config\resolvers\dns_resolver.c">
      <Filter>src\core\client_config\resolvers</Filter>
    </ClCompile>
    <ClCompile Include="..\..\src\core\client_config\resolvers\sockaddr_resolver.c">
      <Filter>src\core\client_config\resolvers</Filter>
    </ClCompile>
    <ClCompile Include="..\..\src\core\client_config\subchannel.c">
      <Filter>src\core\client_config</Filter>
    </ClCompile>
    <ClCompile Include="..\..\src\core\client_config\subchannel_factory.c">
      <Filter>src\core\client_config</Filter>
    </ClCompile>
    <ClCompile Include="..\..\src\core\client_config\subchannel_factory_decorators\add_channel_arg.c">
      <Filter>src\core\client_config\subchannel_factory_decorators</Filter>
    </ClCompile>
    <ClCompile Include="..\..\src\core\client_config\subchannel_factory_decorators\merge_channel_args.c">
      <Filter>src\core\client_config\subchannel_factory_decorators</Filter>
    </ClCompile>
    <ClCompile Include="..\..\src\core\client_config\uri_parser.c">
      <Filter>src\core\client_config</Filter>
    </ClCompile>
    <ClCompile Include="..\..\src\core\compression\algorithm.c">
      <Filter>src\core\compression</Filter>
    </ClCompile>
    <ClCompile Include="..\..\src\core\compression\message_compress.c">
      <Filter>src\core\compression</Filter>
    </ClCompile>
    <ClCompile Include="..\..\src\core\debug\trace.c">
      <Filter>src\core\debug</Filter>
    </ClCompile>
    <ClCompile Include="..\..\src\core\httpcli\format_request.c">
      <Filter>src\core\httpcli</Filter>
    </ClCompile>
    <ClCompile Include="..\..\src\core\httpcli\httpcli.c">
      <Filter>src\core\httpcli</Filter>
    </ClCompile>
    <ClCompile Include="..\..\src\core\httpcli\parser.c">
      <Filter>src\core\httpcli</Filter>
    </ClCompile>
    <ClCompile Include="..\..\src\core\iomgr\alarm.c">
      <Filter>src\core\iomgr</Filter>
    </ClCompile>
    <ClCompile Include="..\..\src\core\iomgr\alarm_heap.c">
      <Filter>src\core\iomgr</Filter>
    </ClCompile>
    <ClCompile Include="..\..\src\core\iomgr\endpoint.c">
      <Filter>src\core\iomgr</Filter>
    </ClCompile>
    <ClCompile Include="..\..\src\core\iomgr\endpoint_pair_posix.c">
      <Filter>src\core\iomgr</Filter>
    </ClCompile>
    <ClCompile Include="..\..\src\core\iomgr\endpoint_pair_windows.c">
      <Filter>src\core\iomgr</Filter>
    </ClCompile>
    <ClCompile Include="..\..\src\core\iomgr\fd_posix.c">
      <Filter>src\core\iomgr</Filter>
    </ClCompile>
    <ClCompile Include="..\..\src\core\iomgr\iocp_windows.c">
      <Filter>src\core\iomgr</Filter>
    </ClCompile>
    <ClCompile Include="..\..\src\core\iomgr\iomgr.c">
      <Filter>src\core\iomgr</Filter>
    </ClCompile>
    <ClCompile Include="..\..\src\core\iomgr\iomgr_posix.c">
      <Filter>src\core\iomgr</Filter>
    </ClCompile>
    <ClCompile Include="..\..\src\core\iomgr\iomgr_windows.c">
      <Filter>src\core\iomgr</Filter>
    </ClCompile>
    <ClCompile Include="..\..\src\core\iomgr\pollset_multipoller_with_epoll.c">
      <Filter>src\core\iomgr</Filter>
    </ClCompile>
    <ClCompile Include="..\..\src\core\iomgr\pollset_multipoller_with_poll_posix.c">
      <Filter>src\core\iomgr</Filter>
    </ClCompile>
    <ClCompile Include="..\..\src\core\iomgr\pollset_posix.c">
      <Filter>src\core\iomgr</Filter>
    </ClCompile>
    <ClCompile Include="..\..\src\core\iomgr\pollset_set_posix.c">
      <Filter>src\core\iomgr</Filter>
    </ClCompile>
    <ClCompile Include="..\..\src\core\iomgr\pollset_set_windows.c">
      <Filter>src\core\iomgr</Filter>
    </ClCompile>
    <ClCompile Include="..\..\src\core\iomgr\pollset_windows.c">
      <Filter>src\core\iomgr</Filter>
    </ClCompile>
    <ClCompile Include="..\..\src\core\iomgr\resolve_address_posix.c">
      <Filter>src\core\iomgr</Filter>
    </ClCompile>
    <ClCompile Include="..\..\src\core\iomgr\resolve_address_windows.c">
      <Filter>src\core\iomgr</Filter>
    </ClCompile>
    <ClCompile Include="..\..\src\core\iomgr\sockaddr_utils.c">
      <Filter>src\core\iomgr</Filter>
    </ClCompile>
    <ClCompile Include="..\..\src\core\iomgr\socket_utils_common_posix.c">
      <Filter>src\core\iomgr</Filter>
    </ClCompile>
    <ClCompile Include="..\..\src\core\iomgr\socket_utils_linux.c">
      <Filter>src\core\iomgr</Filter>
    </ClCompile>
    <ClCompile Include="..\..\src\core\iomgr\socket_utils_posix.c">
      <Filter>src\core\iomgr</Filter>
    </ClCompile>
    <ClCompile Include="..\..\src\core\iomgr\socket_windows.c">
      <Filter>src\core\iomgr</Filter>
    </ClCompile>
    <ClCompile Include="..\..\src\core\iomgr\tcp_client_posix.c">
      <Filter>src\core\iomgr</Filter>
    </ClCompile>
    <ClCompile Include="..\..\src\core\iomgr\tcp_client_windows.c">
      <Filter>src\core\iomgr</Filter>
    </ClCompile>
    <ClCompile Include="..\..\src\core\iomgr\tcp_posix.c">
      <Filter>src\core\iomgr</Filter>
    </ClCompile>
    <ClCompile Include="..\..\src\core\iomgr\tcp_server_posix.c">
      <Filter>src\core\iomgr</Filter>
    </ClCompile>
    <ClCompile Include="..\..\src\core\iomgr\tcp_server_windows.c">
      <Filter>src\core\iomgr</Filter>
    </ClCompile>
    <ClCompile Include="..\..\src\core\iomgr\tcp_windows.c">
      <Filter>src\core\iomgr</Filter>
    </ClCompile>
    <ClCompile Include="..\..\src\core\iomgr\time_averaged_stats.c">
      <Filter>src\core\iomgr</Filter>
    </ClCompile>
    <ClCompile Include="..\..\src\core\iomgr\udp_server.c">
      <Filter>src\core\iomgr</Filter>
    </ClCompile>
    <ClCompile Include="..\..\src\core\iomgr\wakeup_fd_eventfd.c">
      <Filter>src\core\iomgr</Filter>
    </ClCompile>
    <ClCompile Include="..\..\src\core\iomgr\wakeup_fd_nospecial.c">
      <Filter>src\core\iomgr</Filter>
    </ClCompile>
    <ClCompile Include="..\..\src\core\iomgr\wakeup_fd_pipe.c">
      <Filter>src\core\iomgr</Filter>
    </ClCompile>
    <ClCompile Include="..\..\src\core\iomgr\wakeup_fd_posix.c">
      <Filter>src\core\iomgr</Filter>
    </ClCompile>
    <ClCompile Include="..\..\src\core\json\json.c">
      <Filter>src\core\json</Filter>
    </ClCompile>
    <ClCompile Include="..\..\src\core\json\json_reader.c">
      <Filter>src\core\json</Filter>
    </ClCompile>
    <ClCompile Include="..\..\src\core\json\json_string.c">
      <Filter>src\core\json</Filter>
    </ClCompile>
    <ClCompile Include="..\..\src\core\json\json_writer.c">
      <Filter>src\core\json</Filter>
    </ClCompile>
    <ClCompile Include="..\..\src\core\profiling\basic_timers.c">
      <Filter>src\core\profiling</Filter>
    </ClCompile>
    <ClCompile Include="..\..\src\core\profiling\stap_timers.c">
      <Filter>src\core\profiling</Filter>
    </ClCompile>
    <ClCompile Include="..\..\src\core\surface\byte_buffer.c">
      <Filter>src\core\surface</Filter>
    </ClCompile>
    <ClCompile Include="..\..\src\core\surface\byte_buffer_queue.c">
      <Filter>src\core\surface</Filter>
    </ClCompile>
    <ClCompile Include="..\..\src\core\surface\byte_buffer_reader.c">
      <Filter>src\core\surface</Filter>
    </ClCompile>
    <ClCompile Include="..\..\src\core\surface\call.c">
      <Filter>src\core\surface</Filter>
    </ClCompile>
    <ClCompile Include="..\..\src\core\surface\call_details.c">
      <Filter>src\core\surface</Filter>
    </ClCompile>
    <ClCompile Include="..\..\src\core\surface\call_log_batch.c">
      <Filter>src\core\surface</Filter>
    </ClCompile>
    <ClCompile Include="..\..\src\core\surface\channel.c">
      <Filter>src\core\surface</Filter>
    </ClCompile>
    <ClCompile Include="..\..\src\core\surface\channel_connectivity.c">
      <Filter>src\core\surface</Filter>
    </ClCompile>
    <ClCompile Include="..\..\src\core\surface\channel_create.c">
      <Filter>src\core\surface</Filter>
    </ClCompile>
    <ClCompile Include="..\..\src\core\surface\completion_queue.c">
      <Filter>src\core\surface</Filter>
    </ClCompile>
    <ClCompile Include="..\..\src\core\surface\event_string.c">
      <Filter>src\core\surface</Filter>
    </ClCompile>
    <ClCompile Include="..\..\src\core\surface\init.c">
      <Filter>src\core\surface</Filter>
    </ClCompile>
    <ClCompile Include="..\..\src\core\surface\lame_client.c">
      <Filter>src\core\surface</Filter>
    </ClCompile>
    <ClCompile Include="..\..\src\core\surface\metadata_array.c">
      <Filter>src\core\surface</Filter>
    </ClCompile>
    <ClCompile Include="..\..\src\core\surface\server.c">
      <Filter>src\core\surface</Filter>
    </ClCompile>
    <ClCompile Include="..\..\src\core\surface\server_chttp2.c">
      <Filter>src\core\surface</Filter>
    </ClCompile>
    <ClCompile Include="..\..\src\core\surface\server_create.c">
      <Filter>src\core\surface</Filter>
    </ClCompile>
    <ClCompile Include="..\..\src\core\surface\surface_trace.c">
      <Filter>src\core\surface</Filter>
    </ClCompile>
    <ClCompile Include="..\..\src\core\surface\version.c">
      <Filter>src\core\surface</Filter>
    </ClCompile>
    <ClCompile Include="..\..\src\core\transport\chttp2\alpn.c">
      <Filter>src\core\transport\chttp2</Filter>
    </ClCompile>
    <ClCompile Include="..\..\src\core\transport\chttp2\bin_encoder.c">
      <Filter>src\core\transport\chttp2</Filter>
    </ClCompile>
    <ClCompile Include="..\..\src\core\transport\chttp2\frame_data.c">
      <Filter>src\core\transport\chttp2</Filter>
    </ClCompile>
    <ClCompile Include="..\..\src\core\transport\chttp2\frame_goaway.c">
      <Filter>src\core\transport\chttp2</Filter>
    </ClCompile>
    <ClCompile Include="..\..\src\core\transport\chttp2\frame_ping.c">
      <Filter>src\core\transport\chttp2</Filter>
    </ClCompile>
    <ClCompile Include="..\..\src\core\transport\chttp2\frame_rst_stream.c">
      <Filter>src\core\transport\chttp2</Filter>
    </ClCompile>
    <ClCompile Include="..\..\src\core\transport\chttp2\frame_settings.c">
      <Filter>src\core\transport\chttp2</Filter>
    </ClCompile>
    <ClCompile Include="..\..\src\core\transport\chttp2\frame_window_update.c">
      <Filter>src\core\transport\chttp2</Filter>
    </ClCompile>
    <ClCompile Include="..\..\src\core\transport\chttp2\hpack_parser.c">
      <Filter>src\core\transport\chttp2</Filter>
    </ClCompile>
    <ClCompile Include="..\..\src\core\transport\chttp2\hpack_table.c">
      <Filter>src\core\transport\chttp2</Filter>
    </ClCompile>
    <ClCompile Include="..\..\src\core\transport\chttp2\huffsyms.c">
      <Filter>src\core\transport\chttp2</Filter>
    </ClCompile>
    <ClCompile Include="..\..\src\core\transport\chttp2\incoming_metadata.c">
      <Filter>src\core\transport\chttp2</Filter>
    </ClCompile>
    <ClCompile Include="..\..\src\core\transport\chttp2\parsing.c">
      <Filter>src\core\transport\chttp2</Filter>
    </ClCompile>
    <ClCompile Include="..\..\src\core\transport\chttp2\status_conversion.c">
      <Filter>src\core\transport\chttp2</Filter>
    </ClCompile>
    <ClCompile Include="..\..\src\core\transport\chttp2\stream_encoder.c">
      <Filter>src\core\transport\chttp2</Filter>
    </ClCompile>
    <ClCompile Include="..\..\src\core\transport\chttp2\stream_lists.c">
      <Filter>src\core\transport\chttp2</Filter>
    </ClCompile>
    <ClCompile Include="..\..\src\core\transport\chttp2\stream_map.c">
      <Filter>src\core\transport\chttp2</Filter>
    </ClCompile>
    <ClCompile Include="..\..\src\core\transport\chttp2\timeout_encoding.c">
      <Filter>src\core\transport\chttp2</Filter>
    </ClCompile>
    <ClCompile Include="..\..\src\core\transport\chttp2\varint.c">
      <Filter>src\core\transport\chttp2</Filter>
    </ClCompile>
    <ClCompile Include="..\..\src\core\transport\chttp2\writing.c">
      <Filter>src\core\transport\chttp2</Filter>
    </ClCompile>
    <ClCompile Include="..\..\src\core\transport\chttp2_transport.c">
      <Filter>src\core\transport</Filter>
    </ClCompile>
    <ClCompile Include="..\..\src\core\transport\connectivity_state.c">
      <Filter>src\core\transport</Filter>
    </ClCompile>
    <ClCompile Include="..\..\src\core\transport\metadata.c">
      <Filter>src\core\transport</Filter>
    </ClCompile>
    <ClCompile Include="..\..\src\core\transport\stream_op.c">
      <Filter>src\core\transport</Filter>
    </ClCompile>
    <ClCompile Include="..\..\src\core\transport\transport.c">
      <Filter>src\core\transport</Filter>
    </ClCompile>
    <ClCompile Include="..\..\src\core\transport\transport_op_string.c">
      <Filter>src\core\transport</Filter>
    </ClCompile>
    <ClCompile Include="..\..\src\core\census\context.c">
      <Filter>src\core\census</Filter>
    </ClCompile>
    <ClCompile Include="..\..\src\core\census\initialize.c">
      <Filter>src\core\census</Filter>
    </ClCompile>
<<<<<<< HEAD
=======
    <ClCompile Include="..\..\src\core\census\operation.c">
      <Filter>src\core\census</Filter>
    </ClCompile>
    <ClCompile Include="..\..\src\core\census\record_stat.c">
      <Filter>src\core\census</Filter>
    </ClCompile>
    <ClCompile Include="..\..\src\core\census\tracing.c">
      <Filter>src\core\census</Filter>
    </ClCompile>
>>>>>>> 2641c045
  </ItemGroup>
  <ItemGroup>
    <ClInclude Include="..\..\include\grpc\byte_buffer.h">
      <Filter>include\grpc</Filter>
    </ClInclude>
    <ClInclude Include="..\..\include\grpc\byte_buffer_reader.h">
      <Filter>include\grpc</Filter>
    </ClInclude>
    <ClInclude Include="..\..\include\grpc\compression.h">
      <Filter>include\grpc</Filter>
    </ClInclude>
    <ClInclude Include="..\..\include\grpc\grpc.h">
      <Filter>include\grpc</Filter>
    </ClInclude>
    <ClInclude Include="..\..\include\grpc\status.h">
      <Filter>include\grpc</Filter>
    </ClInclude>
    <ClInclude Include="..\..\include\grpc\census.h">
      <Filter>include\grpc</Filter>
    </ClInclude>
  </ItemGroup>
  <ItemGroup>
    <ClInclude Include="..\..\src\core\census\grpc_filter.h">
      <Filter>src\core\census</Filter>
    </ClInclude>
    <ClInclude Include="..\..\src\core\channel\channel_args.h">
      <Filter>src\core\channel</Filter>
    </ClInclude>
    <ClInclude Include="..\..\src\core\channel\channel_stack.h">
      <Filter>src\core\channel</Filter>
    </ClInclude>
    <ClInclude Include="..\..\src\core\channel\client_channel.h">
      <Filter>src\core\channel</Filter>
    </ClInclude>
    <ClInclude Include="..\..\src\core\channel\compress_filter.h">
      <Filter>src\core\channel</Filter>
    </ClInclude>
    <ClInclude Include="..\..\src\core\channel\connected_channel.h">
      <Filter>src\core\channel</Filter>
    </ClInclude>
    <ClInclude Include="..\..\src\core\channel\context.h">
      <Filter>src\core\channel</Filter>
    </ClInclude>
    <ClInclude Include="..\..\src\core\channel\http_client_filter.h">
      <Filter>src\core\channel</Filter>
    </ClInclude>
    <ClInclude Include="..\..\src\core\channel\http_server_filter.h">
      <Filter>src\core\channel</Filter>
    </ClInclude>
    <ClInclude Include="..\..\src\core\channel\noop_filter.h">
      <Filter>src\core\channel</Filter>
    </ClInclude>
    <ClInclude Include="..\..\src\core\client_config\client_config.h">
      <Filter>src\core\client_config</Filter>
    </ClInclude>
    <ClInclude Include="..\..\src\core\client_config\connector.h">
      <Filter>src\core\client_config</Filter>
    </ClInclude>
    <ClInclude Include="..\..\src\core\client_config\lb_policies\pick_first.h">
      <Filter>src\core\client_config\lb_policies</Filter>
    </ClInclude>
    <ClInclude Include="..\..\src\core\client_config\lb_policy.h">
      <Filter>src\core\client_config</Filter>
    </ClInclude>
    <ClInclude Include="..\..\src\core\client_config\resolver.h">
      <Filter>src\core\client_config</Filter>
    </ClInclude>
    <ClInclude Include="..\..\src\core\client_config\resolver_factory.h">
      <Filter>src\core\client_config</Filter>
    </ClInclude>
    <ClInclude Include="..\..\src\core\client_config\resolver_registry.h">
      <Filter>src\core\client_config</Filter>
    </ClInclude>
    <ClInclude Include="..\..\src\core\client_config\resolvers\dns_resolver.h">
      <Filter>src\core\client_config\resolvers</Filter>
    </ClInclude>
    <ClInclude Include="..\..\src\core\client_config\resolvers\sockaddr_resolver.h">
      <Filter>src\core\client_config\resolvers</Filter>
    </ClInclude>
    <ClInclude Include="..\..\src\core\client_config\subchannel.h">
      <Filter>src\core\client_config</Filter>
    </ClInclude>
    <ClInclude Include="..\..\src\core\client_config\subchannel_factory.h">
      <Filter>src\core\client_config</Filter>
    </ClInclude>
    <ClInclude Include="..\..\src\core\client_config\subchannel_factory_decorators\add_channel_arg.h">
      <Filter>src\core\client_config\subchannel_factory_decorators</Filter>
    </ClInclude>
    <ClInclude Include="..\..\src\core\client_config\subchannel_factory_decorators\merge_channel_args.h">
      <Filter>src\core\client_config\subchannel_factory_decorators</Filter>
    </ClInclude>
    <ClInclude Include="..\..\src\core\client_config\uri_parser.h">
      <Filter>src\core\client_config</Filter>
    </ClInclude>
    <ClInclude Include="..\..\src\core\compression\message_compress.h">
      <Filter>src\core\compression</Filter>
    </ClInclude>
    <ClInclude Include="..\..\src\core\debug\trace.h">
      <Filter>src\core\debug</Filter>
    </ClInclude>
    <ClInclude Include="..\..\src\core\httpcli\format_request.h">
      <Filter>src\core\httpcli</Filter>
    </ClInclude>
    <ClInclude Include="..\..\src\core\httpcli\httpcli.h">
      <Filter>src\core\httpcli</Filter>
    </ClInclude>
    <ClInclude Include="..\..\src\core\httpcli\parser.h">
      <Filter>src\core\httpcli</Filter>
    </ClInclude>
    <ClInclude Include="..\..\src\core\iomgr\alarm.h">
      <Filter>src\core\iomgr</Filter>
    </ClInclude>
    <ClInclude Include="..\..\src\core\iomgr\alarm_heap.h">
      <Filter>src\core\iomgr</Filter>
    </ClInclude>
    <ClInclude Include="..\..\src\core\iomgr\alarm_internal.h">
      <Filter>src\core\iomgr</Filter>
    </ClInclude>
    <ClInclude Include="..\..\src\core\iomgr\endpoint.h">
      <Filter>src\core\iomgr</Filter>
    </ClInclude>
    <ClInclude Include="..\..\src\core\iomgr\endpoint_pair.h">
      <Filter>src\core\iomgr</Filter>
    </ClInclude>
    <ClInclude Include="..\..\src\core\iomgr\fd_posix.h">
      <Filter>src\core\iomgr</Filter>
    </ClInclude>
    <ClInclude Include="..\..\src\core\iomgr\iocp_windows.h">
      <Filter>src\core\iomgr</Filter>
    </ClInclude>
    <ClInclude Include="..\..\src\core\iomgr\iomgr.h">
      <Filter>src\core\iomgr</Filter>
    </ClInclude>
    <ClInclude Include="..\..\src\core\iomgr\iomgr_internal.h">
      <Filter>src\core\iomgr</Filter>
    </ClInclude>
    <ClInclude Include="..\..\src\core\iomgr\iomgr_posix.h">
      <Filter>src\core\iomgr</Filter>
    </ClInclude>
    <ClInclude Include="..\..\src\core\iomgr\pollset.h">
      <Filter>src\core\iomgr</Filter>
    </ClInclude>
    <ClInclude Include="..\..\src\core\iomgr\pollset_posix.h">
      <Filter>src\core\iomgr</Filter>
    </ClInclude>
    <ClInclude Include="..\..\src\core\iomgr\pollset_set.h">
      <Filter>src\core\iomgr</Filter>
    </ClInclude>
    <ClInclude Include="..\..\src\core\iomgr\pollset_set_posix.h">
      <Filter>src\core\iomgr</Filter>
    </ClInclude>
    <ClInclude Include="..\..\src\core\iomgr\pollset_set_windows.h">
      <Filter>src\core\iomgr</Filter>
    </ClInclude>
    <ClInclude Include="..\..\src\core\iomgr\pollset_windows.h">
      <Filter>src\core\iomgr</Filter>
    </ClInclude>
    <ClInclude Include="..\..\src\core\iomgr\resolve_address.h">
      <Filter>src\core\iomgr</Filter>
    </ClInclude>
    <ClInclude Include="..\..\src\core\iomgr\sockaddr.h">
      <Filter>src\core\iomgr</Filter>
    </ClInclude>
    <ClInclude Include="..\..\src\core\iomgr\sockaddr_posix.h">
      <Filter>src\core\iomgr</Filter>
    </ClInclude>
    <ClInclude Include="..\..\src\core\iomgr\sockaddr_utils.h">
      <Filter>src\core\iomgr</Filter>
    </ClInclude>
    <ClInclude Include="..\..\src\core\iomgr\sockaddr_win32.h">
      <Filter>src\core\iomgr</Filter>
    </ClInclude>
    <ClInclude Include="..\..\src\core\iomgr\socket_utils_posix.h">
      <Filter>src\core\iomgr</Filter>
    </ClInclude>
    <ClInclude Include="..\..\src\core\iomgr\socket_windows.h">
      <Filter>src\core\iomgr</Filter>
    </ClInclude>
    <ClInclude Include="..\..\src\core\iomgr\tcp_client.h">
      <Filter>src\core\iomgr</Filter>
    </ClInclude>
    <ClInclude Include="..\..\src\core\iomgr\tcp_posix.h">
      <Filter>src\core\iomgr</Filter>
    </ClInclude>
    <ClInclude Include="..\..\src\core\iomgr\tcp_server.h">
      <Filter>src\core\iomgr</Filter>
    </ClInclude>
    <ClInclude Include="..\..\src\core\iomgr\tcp_windows.h">
      <Filter>src\core\iomgr</Filter>
    </ClInclude>
    <ClInclude Include="..\..\src\core\iomgr\time_averaged_stats.h">
      <Filter>src\core\iomgr</Filter>
    </ClInclude>
    <ClInclude Include="..\..\src\core\iomgr\udp_server.h">
      <Filter>src\core\iomgr</Filter>
    </ClInclude>
    <ClInclude Include="..\..\src\core\iomgr\wakeup_fd_pipe.h">
      <Filter>src\core\iomgr</Filter>
    </ClInclude>
    <ClInclude Include="..\..\src\core\iomgr\wakeup_fd_posix.h">
      <Filter>src\core\iomgr</Filter>
    </ClInclude>
    <ClInclude Include="..\..\src\core\json\json.h">
      <Filter>src\core\json</Filter>
    </ClInclude>
    <ClInclude Include="..\..\src\core\json\json_common.h">
      <Filter>src\core\json</Filter>
    </ClInclude>
    <ClInclude Include="..\..\src\core\json\json_reader.h">
      <Filter>src\core\json</Filter>
    </ClInclude>
    <ClInclude Include="..\..\src\core\json\json_writer.h">
      <Filter>src\core\json</Filter>
    </ClInclude>
    <ClInclude Include="..\..\src\core\profiling\timers.h">
      <Filter>src\core\profiling</Filter>
    </ClInclude>
    <ClInclude Include="..\..\src\core\statistics\census_interface.h">
      <Filter>src\core\statistics</Filter>
    </ClInclude>
    <ClInclude Include="..\..\src\core\statistics\census_rpc_stats.h">
      <Filter>src\core\statistics</Filter>
    </ClInclude>
    <ClInclude Include="..\..\src\core\surface\byte_buffer_queue.h">
      <Filter>src\core\surface</Filter>
    </ClInclude>
    <ClInclude Include="..\..\src\core\surface\call.h">
      <Filter>src\core\surface</Filter>
    </ClInclude>
    <ClInclude Include="..\..\src\core\surface\channel.h">
      <Filter>src\core\surface</Filter>
    </ClInclude>
    <ClInclude Include="..\..\src\core\surface\completion_queue.h">
      <Filter>src\core\surface</Filter>
    </ClInclude>
    <ClInclude Include="..\..\src\core\surface\event_string.h">
      <Filter>src\core\surface</Filter>
    </ClInclude>
    <ClInclude Include="..\..\src\core\surface\init.h">
      <Filter>src\core\surface</Filter>
    </ClInclude>
    <ClInclude Include="..\..\src\core\surface\server.h">
      <Filter>src\core\surface</Filter>
    </ClInclude>
    <ClInclude Include="..\..\src\core\surface\surface_trace.h">
      <Filter>src\core\surface</Filter>
    </ClInclude>
    <ClInclude Include="..\..\src\core\transport\chttp2\alpn.h">
      <Filter>src\core\transport\chttp2</Filter>
    </ClInclude>
    <ClInclude Include="..\..\src\core\transport\chttp2\bin_encoder.h">
      <Filter>src\core\transport\chttp2</Filter>
    </ClInclude>
    <ClInclude Include="..\..\src\core\transport\chttp2\frame.h">
      <Filter>src\core\transport\chttp2</Filter>
    </ClInclude>
    <ClInclude Include="..\..\src\core\transport\chttp2\frame_data.h">
      <Filter>src\core\transport\chttp2</Filter>
    </ClInclude>
    <ClInclude Include="..\..\src\core\transport\chttp2\frame_goaway.h">
      <Filter>src\core\transport\chttp2</Filter>
    </ClInclude>
    <ClInclude Include="..\..\src\core\transport\chttp2\frame_ping.h">
      <Filter>src\core\transport\chttp2</Filter>
    </ClInclude>
    <ClInclude Include="..\..\src\core\transport\chttp2\frame_rst_stream.h">
      <Filter>src\core\transport\chttp2</Filter>
    </ClInclude>
    <ClInclude Include="..\..\src\core\transport\chttp2\frame_settings.h">
      <Filter>src\core\transport\chttp2</Filter>
    </ClInclude>
    <ClInclude Include="..\..\src\core\transport\chttp2\frame_window_update.h">
      <Filter>src\core\transport\chttp2</Filter>
    </ClInclude>
    <ClInclude Include="..\..\src\core\transport\chttp2\hpack_parser.h">
      <Filter>src\core\transport\chttp2</Filter>
    </ClInclude>
    <ClInclude Include="..\..\src\core\transport\chttp2\hpack_table.h">
      <Filter>src\core\transport\chttp2</Filter>
    </ClInclude>
    <ClInclude Include="..\..\src\core\transport\chttp2\http2_errors.h">
      <Filter>src\core\transport\chttp2</Filter>
    </ClInclude>
    <ClInclude Include="..\..\src\core\transport\chttp2\huffsyms.h">
      <Filter>src\core\transport\chttp2</Filter>
    </ClInclude>
    <ClInclude Include="..\..\src\core\transport\chttp2\incoming_metadata.h">
      <Filter>src\core\transport\chttp2</Filter>
    </ClInclude>
    <ClInclude Include="..\..\src\core\transport\chttp2\internal.h">
      <Filter>src\core\transport\chttp2</Filter>
    </ClInclude>
    <ClInclude Include="..\..\src\core\transport\chttp2\status_conversion.h">
      <Filter>src\core\transport\chttp2</Filter>
    </ClInclude>
    <ClInclude Include="..\..\src\core\transport\chttp2\stream_encoder.h">
      <Filter>src\core\transport\chttp2</Filter>
    </ClInclude>
    <ClInclude Include="..\..\src\core\transport\chttp2\stream_map.h">
      <Filter>src\core\transport\chttp2</Filter>
    </ClInclude>
    <ClInclude Include="..\..\src\core\transport\chttp2\timeout_encoding.h">
      <Filter>src\core\transport\chttp2</Filter>
    </ClInclude>
    <ClInclude Include="..\..\src\core\transport\chttp2\varint.h">
      <Filter>src\core\transport\chttp2</Filter>
    </ClInclude>
    <ClInclude Include="..\..\src\core\transport\chttp2_transport.h">
      <Filter>src\core\transport</Filter>
    </ClInclude>
    <ClInclude Include="..\..\src\core\transport\connectivity_state.h">
      <Filter>src\core\transport</Filter>
    </ClInclude>
    <ClInclude Include="..\..\src\core\transport\metadata.h">
      <Filter>src\core\transport</Filter>
    </ClInclude>
    <ClInclude Include="..\..\src\core\transport\stream_op.h">
      <Filter>src\core\transport</Filter>
    </ClInclude>
    <ClInclude Include="..\..\src\core\transport\transport.h">
      <Filter>src\core\transport</Filter>
    </ClInclude>
    <ClInclude Include="..\..\src\core\transport\transport_impl.h">
      <Filter>src\core\transport</Filter>
    </ClInclude>
    <ClInclude Include="..\..\src\core\census\context.h">
      <Filter>src\core\census</Filter>
    </ClInclude>
    <ClInclude Include="..\..\src\core\census\rpc_metric_id.h">
      <Filter>src\core\census</Filter>
    </ClInclude>
  </ItemGroup>

  <ItemGroup>
    <Filter Include="include">
      <UniqueIdentifier>{10076c7e-7c8e-8005-0c81-64454af2cbc8}</UniqueIdentifier>
    </Filter>
    <Filter Include="include\grpc">
      <UniqueIdentifier>{77b9717b-b8d8-dd5f-14bb-a3e96809a70a}</UniqueIdentifier>
    </Filter>
    <Filter Include="src">
      <UniqueIdentifier>{aaf326a1-c884-46ea-875a-cbbd9983e539}</UniqueIdentifier>
    </Filter>
    <Filter Include="src\core">
      <UniqueIdentifier>{88491077-386b-2039-d14c-0c40136b5f7a}</UniqueIdentifier>
    </Filter>
    <Filter Include="src\core\census">
      <UniqueIdentifier>{a7596ee2-afee-3a82-7e6e-bd8b8f904e04}</UniqueIdentifier>
    </Filter>
    <Filter Include="src\core\channel">
      <UniqueIdentifier>{cc102c4b-66ff-cf4c-2288-d76327e1a183}</UniqueIdentifier>
    </Filter>
    <Filter Include="src\core\client_config">
      <UniqueIdentifier>{02bd7340-02ee-4337-ffa5-0b6ecc7cf60c}</UniqueIdentifier>
    </Filter>
    <Filter Include="src\core\client_config\lb_policies">
      <UniqueIdentifier>{308af086-46c7-fa66-9021-19b1c3d4a6bd}</UniqueIdentifier>
    </Filter>
    <Filter Include="src\core\client_config\resolvers">
      <UniqueIdentifier>{dd617c24-6f07-fdff-80d5-c8610d6f815e}</UniqueIdentifier>
    </Filter>
    <Filter Include="src\core\client_config\subchannel_factory_decorators">
      <UniqueIdentifier>{64285d1a-ebd0-7637-ae20-15df5ca6cc83}</UniqueIdentifier>
    </Filter>
    <Filter Include="src\core\compression">
      <UniqueIdentifier>{2e3aca1d-223d-10a1-b282-7f9fc68ee6f5}</UniqueIdentifier>
    </Filter>
    <Filter Include="src\core\debug">
      <UniqueIdentifier>{6d8d5774-7291-554d-fafa-583463cd3fd9}</UniqueIdentifier>
    </Filter>
    <Filter Include="src\core\httpcli">
      <UniqueIdentifier>{1ba3a245-47e7-89b5-b0c9-aca758bd0277}</UniqueIdentifier>
    </Filter>
    <Filter Include="src\core\iomgr">
      <UniqueIdentifier>{a9df8b24-ecea-ff6d-8999-d8fa54cd70bf}</UniqueIdentifier>
    </Filter>
    <Filter Include="src\core\json">
      <UniqueIdentifier>{443ffc61-1bea-2477-6e54-1ddf8c139264}</UniqueIdentifier>
    </Filter>
    <Filter Include="src\core\profiling">
      <UniqueIdentifier>{7f91d9bf-c9de-835a-d74d-b16f843b89a9}</UniqueIdentifier>
    </Filter>
    <Filter Include="src\core\statistics">
      <UniqueIdentifier>{e084164c-a069-00e3-db35-4e0b1cd6f0b7}</UniqueIdentifier>
    </Filter>
    <Filter Include="src\core\surface">
      <UniqueIdentifier>{6cd0127e-c24b-d43c-38f5-198db8d4322a}</UniqueIdentifier>
    </Filter>
    <Filter Include="src\core\transport">
      <UniqueIdentifier>{6687ff98-e36e-c0b1-2756-1bc79edec406}</UniqueIdentifier>
    </Filter>
    <Filter Include="src\core\transport\chttp2">
      <UniqueIdentifier>{5fcd6206-f774-9ae6-4b85-305d6a723843}</UniqueIdentifier>
    </Filter>
  </ItemGroup>
</Project>
<|MERGE_RESOLUTION|>--- conflicted
+++ resolved
@@ -358,18 +358,12 @@
     <ClCompile Include="..\..\src\core\census\initialize.c">
       <Filter>src\core\census</Filter>
     </ClCompile>
-<<<<<<< HEAD
-=======
     <ClCompile Include="..\..\src\core\census\operation.c">
       <Filter>src\core\census</Filter>
     </ClCompile>
-    <ClCompile Include="..\..\src\core\census\record_stat.c">
-      <Filter>src\core\census</Filter>
-    </ClCompile>
     <ClCompile Include="..\..\src\core\census\tracing.c">
       <Filter>src\core\census</Filter>
     </ClCompile>
->>>>>>> 2641c045
   </ItemGroup>
   <ItemGroup>
     <ClInclude Include="..\..\include\grpc\byte_buffer.h">
