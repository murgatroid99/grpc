--- conflicted
+++ resolved
@@ -8,14 +8,10 @@
 
   # Run protoc with the Objective-C and gRPC plugins to generate protocol messages and gRPC clients.
   s.prepare_command = <<-CMD
-<<<<<<< HEAD
-    protoc --plugin=protoc-gen-grpc=../../../../bins/$CONFIG/grpc_objective_c_plugin --objc_out=. --grpc_out=. *.proto
-=======
     BINDIR=../../../../bins/$CONFIG
     PROTOC=$BINDIR/protobuf/protoc
     PLUGIN=$BINDIR/grpc_objective_c_plugin
     $PROTOC --plugin=protoc-gen-grpc=$PLUGIN --objc_out=. --grpc_out=. *.proto
->>>>>>> 060ca5fe
   CMD
 
   s.subspec "Messages" do |ms|
