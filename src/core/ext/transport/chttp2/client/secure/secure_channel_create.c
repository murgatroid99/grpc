/*
 *
 * Copyright 2015, Google Inc.
 * All rights reserved.
 *
 * Redistribution and use in source and binary forms, with or without
 * modification, are permitted provided that the following conditions are
 * met:
 *
 *     * Redistributions of source code must retain the above copyright
 * notice, this list of conditions and the following disclaimer.
 *     * Redistributions in binary form must reproduce the above
 * copyright notice, this list of conditions and the following disclaimer
 * in the documentation and/or other materials provided with the
 * distribution.
 *     * Neither the name of Google Inc. nor the names of its
 * contributors may be used to endorse or promote products derived from
 * this software without specific prior written permission.
 *
 * THIS SOFTWARE IS PROVIDED BY THE COPYRIGHT HOLDERS AND CONTRIBUTORS
 * "AS IS" AND ANY EXPRESS OR IMPLIED WARRANTIES, INCLUDING, BUT NOT
 * LIMITED TO, THE IMPLIED WARRANTIES OF MERCHANTABILITY AND FITNESS FOR
 * A PARTICULAR PURPOSE ARE DISCLAIMED. IN NO EVENT SHALL THE COPYRIGHT
 * OWNER OR CONTRIBUTORS BE LIABLE FOR ANY DIRECT, INDIRECT, INCIDENTAL,
 * SPECIAL, EXEMPLARY, OR CONSEQUENTIAL DAMAGES (INCLUDING, BUT NOT
 * LIMITED TO, PROCUREMENT OF SUBSTITUTE GOODS OR SERVICES; LOSS OF USE,
 * DATA, OR PROFITS; OR BUSINESS INTERRUPTION) HOWEVER CAUSED AND ON ANY
 * THEORY OF LIABILITY, WHETHER IN CONTRACT, STRICT LIABILITY, OR TORT
 * (INCLUDING NEGLIGENCE OR OTHERWISE) ARISING IN ANY WAY OUT OF THE USE
 * OF THIS SOFTWARE, EVEN IF ADVISED OF THE POSSIBILITY OF SUCH DAMAGE.
 *
 */

#include <grpc/grpc.h>

#include <stdlib.h>
#include <string.h>

#include <grpc/support/alloc.h>
#include <grpc/support/slice.h>
#include <grpc/support/slice_buffer.h>

#include "src/core/ext/client_channel/client_channel.h"
#include "src/core/ext/client_channel/http_connect_handshaker.h"
#include "src/core/ext/client_channel/resolver_registry.h"
#include "src/core/ext/transport/chttp2/transport/chttp2_transport.h"
#include "src/core/lib/channel/channel_args.h"
#include "src/core/lib/channel/handshaker.h"
#include "src/core/lib/iomgr/tcp_client.h"
#include "src/core/lib/security/context/security_context.h"
#include "src/core/lib/security/credentials/credentials.h"
#include "src/core/lib/security/transport/auth_filters.h"
#include "src/core/lib/surface/api_trace.h"
#include "src/core/lib/surface/channel.h"
#include "src/core/lib/tsi/transport_security_interface.h"

//
// connector
//

typedef struct {
  grpc_connector base;
  gpr_refcount refs;

  grpc_channel_security_connector *security_connector;

  grpc_closure *notify;
  grpc_connect_in_args args;
  grpc_connect_out_args *result;
  grpc_closure initial_string_sent;
  gpr_slice_buffer initial_string_buffer;

  gpr_mu mu;
  grpc_endpoint *connecting_endpoint;
  grpc_endpoint *newly_connecting_endpoint;

  grpc_closure connected_closure;

  grpc_handshake_manager *handshake_mgr;

  // TODO(roth): Remove once we eliminate on_secure_handshake_done().
  grpc_channel_args *tmp_args;
} connector;

static void connector_ref(grpc_connector *con) {
  connector *c = (connector *)con;
  gpr_ref(&c->refs);
}

static void connector_unref(grpc_exec_ctx *exec_ctx, grpc_connector *con) {
  connector *c = (connector *)con;
  if (gpr_unref(&c->refs)) {
    /* c->initial_string_buffer does not need to be destroyed */
    grpc_channel_args_destroy(c->tmp_args);
    grpc_handshake_manager_destroy(exec_ctx, c->handshake_mgr);
    gpr_free(c);
  }
}

static void on_secure_handshake_done(grpc_exec_ctx *exec_ctx, void *arg,
                                     grpc_security_status status,
                                     grpc_endpoint *secure_endpoint,
                                     grpc_auth_context *auth_context) {
  connector *c = arg;
  gpr_mu_lock(&c->mu);
  grpc_error *error = GRPC_ERROR_NONE;
  if (c->connecting_endpoint == NULL) {
    memset(c->result, 0, sizeof(*c->result));
    gpr_mu_unlock(&c->mu);
  } else if (status != GRPC_SECURITY_OK) {
    error = grpc_error_set_int(GRPC_ERROR_CREATE("Secure handshake failed"),
                               GRPC_ERROR_INT_SECURITY_STATUS, status);
    memset(c->result, 0, sizeof(*c->result));
    c->connecting_endpoint = NULL;
    gpr_mu_unlock(&c->mu);
  } else {
    grpc_arg auth_context_arg;
    c->connecting_endpoint = NULL;
    gpr_mu_unlock(&c->mu);
    c->result->transport = grpc_create_chttp2_transport(
        exec_ctx, c->args.channel_args, secure_endpoint, 1);
    grpc_chttp2_transport_start_reading(exec_ctx, c->result->transport, NULL);
    auth_context_arg = grpc_auth_context_to_arg(auth_context);
    c->result->channel_args =
        grpc_channel_args_copy_and_add(c->tmp_args, &auth_context_arg, 1);
  }
  grpc_closure *notify = c->notify;
  c->notify = NULL;
  grpc_exec_ctx_sched(exec_ctx, notify, error, NULL);
}

static void on_handshake_done(grpc_exec_ctx *exec_ctx, grpc_endpoint *endpoint,
                              grpc_channel_args *args,
                              gpr_slice_buffer *read_buffer, void *user_data,
                              grpc_error *error) {
  connector *c = user_data;
  c->tmp_args = args;
  if (error != GRPC_ERROR_NONE) {
    gpr_free(read_buffer);
    grpc_closure *notify = c->notify;
    c->notify = NULL;
    grpc_exec_ctx_sched(exec_ctx, notify, error, NULL);
  } else {
    // TODO(roth, jboeuf): Convert security connector handshaking to use new
    // handshake API, and then move the code from on_secure_handshake_done()
    // into this function.
    grpc_channel_security_connector_do_handshake(
        exec_ctx, c->security_connector, endpoint, read_buffer,
        c->args.deadline, on_secure_handshake_done, c);
  }
}

static void on_initial_connect_string_sent(grpc_exec_ctx *exec_ctx, void *arg,
                                           grpc_error *error) {
  connector *c = arg;
  grpc_handshake_manager_do_handshake(
      exec_ctx, c->handshake_mgr, c->connecting_endpoint, c->args.channel_args,
      c->args.deadline, NULL /* acceptor */, on_handshake_done, c);
}

static void connected(grpc_exec_ctx *exec_ctx, void *arg, grpc_error *error) {
  connector *c = arg;
  grpc_endpoint *tcp = c->newly_connecting_endpoint;
  if (tcp != NULL) {
    gpr_mu_lock(&c->mu);
    GPR_ASSERT(c->connecting_endpoint == NULL);
    c->connecting_endpoint = tcp;
    gpr_mu_unlock(&c->mu);
    if (!GPR_SLICE_IS_EMPTY(c->args.initial_connect_string)) {
      grpc_closure_init(&c->initial_string_sent, on_initial_connect_string_sent,
                        c);
      gpr_slice_buffer_init(&c->initial_string_buffer);
      gpr_slice_buffer_add(&c->initial_string_buffer,
                           c->args.initial_connect_string);
      grpc_endpoint_write(exec_ctx, tcp, &c->initial_string_buffer,
                          &c->initial_string_sent);
    } else {
      grpc_handshake_manager_do_handshake(
          exec_ctx, c->handshake_mgr, tcp, c->args.channel_args,
          c->args.deadline, NULL /* acceptor */, on_handshake_done, c);
    }
  } else {
    memset(c->result, 0, sizeof(*c->result));
    grpc_closure *notify = c->notify;
    c->notify = NULL;
    grpc_exec_ctx_sched(exec_ctx, notify, GRPC_ERROR_REF(error), NULL);
  }
}

static void connector_shutdown(grpc_exec_ctx *exec_ctx, grpc_connector *con) {
  connector *c = (connector *)con;
  grpc_endpoint *ep;
  gpr_mu_lock(&c->mu);
  ep = c->connecting_endpoint;
  c->connecting_endpoint = NULL;
  gpr_mu_unlock(&c->mu);
  if (ep) {
    grpc_endpoint_shutdown(exec_ctx, ep);
  }
}

static void connector_connect(grpc_exec_ctx *exec_ctx, grpc_connector *con,
                              const grpc_connect_in_args *args,
                              grpc_connect_out_args *result,
                              grpc_closure *notify) {
  connector *c = (connector *)con;
  GPR_ASSERT(c->notify == NULL);
  c->notify = notify;
  c->args = *args;
  c->result = result;
  gpr_mu_lock(&c->mu);
  GPR_ASSERT(c->connecting_endpoint == NULL);
  gpr_mu_unlock(&c->mu);
  grpc_closure_init(&c->connected_closure, connected, c);
  grpc_tcp_client_connect(
      exec_ctx, &c->connected_closure, &c->newly_connecting_endpoint,
      args->interested_parties, args->addr, args->addr_len, args->deadline);
}

static const grpc_connector_vtable connector_vtable = {
    connector_ref, connector_unref, connector_shutdown, connector_connect};

//
// client_channel_factory
//

typedef struct {
  grpc_client_channel_factory base;
  gpr_refcount refs;
  grpc_channel_security_connector *security_connector;
} client_channel_factory;

static void client_channel_factory_ref(
    grpc_client_channel_factory *cc_factory) {
  client_channel_factory *f = (client_channel_factory *)cc_factory;
  gpr_ref(&f->refs);
}

static void client_channel_factory_unref(
    grpc_exec_ctx *exec_ctx, grpc_client_channel_factory *cc_factory) {
  client_channel_factory *f = (client_channel_factory *)cc_factory;
  if (gpr_unref(&f->refs)) {
    GRPC_SECURITY_CONNECTOR_UNREF(&f->security_connector->base,
                                  "client_channel_factory");
    gpr_free(f);
  }
}

static grpc_subchannel *client_channel_factory_create_subchannel(
    grpc_exec_ctx *exec_ctx, grpc_client_channel_factory *cc_factory,
    grpc_subchannel_args *args) {
  client_channel_factory *f = (client_channel_factory *)cc_factory;
  connector *c = gpr_malloc(sizeof(*c));
  memset(c, 0, sizeof(*c));
  c->base.vtable = &connector_vtable;
  c->security_connector = f->security_connector;
  c->handshake_mgr = grpc_handshake_manager_create();
  char *proxy_name = grpc_get_http_proxy_server();
  if (proxy_name != NULL) {
    grpc_handshake_manager_add(
        c->handshake_mgr,
        grpc_http_connect_handshaker_create(proxy_name, args->server_name));
    gpr_free(proxy_name);
  }
  gpr_mu_init(&c->mu);
  gpr_ref_init(&c->refs, 1);
  grpc_subchannel *s = grpc_subchannel_create(exec_ctx, &c->base, args);
  grpc_connector_unref(exec_ctx, &c->base);
  return s;
}

static grpc_channel *client_channel_factory_create_channel(
    grpc_exec_ctx *exec_ctx, grpc_client_channel_factory *cc_factory,
    const char *target, grpc_client_channel_type type,
    grpc_channel_args *args) {
  client_channel_factory *f = (client_channel_factory *)cc_factory;
  grpc_channel *channel = grpc_channel_create(exec_ctx, target, args,
                                              GRPC_CLIENT_CHANNEL, NULL);
  grpc_resolver *resolver = grpc_resolver_create(target, args);
  if (resolver != NULL) {
    grpc_client_channel_finish_initialization(
        exec_ctx, grpc_channel_get_channel_stack(channel), resolver, &f->base);
    GRPC_RESOLVER_UNREF(exec_ctx, resolver, "create");
  } else {
    GRPC_CHANNEL_INTERNAL_UNREF(exec_ctx, channel,
                                "client_channel_factory_create_channel");
    channel = NULL;
  }
<<<<<<< HEAD
  GRPC_SECURITY_CONNECTOR_UNREF(&f->security_connector->base,
                                "client_channel_factory_create_channel");
=======

>>>>>>> d9cbec46
  return channel;
}

static const grpc_client_channel_factory_vtable client_channel_factory_vtable =
    {client_channel_factory_ref, client_channel_factory_unref,
     client_channel_factory_create_subchannel,
     client_channel_factory_create_channel};

/* Create a secure client channel:
   Asynchronously: - resolve target
                   - connect to it (trying alternatives as presented)
                   - perform handshakes */
grpc_channel *grpc_secure_channel_create(grpc_channel_credentials *creds,
                                         const char *target,
                                         const grpc_channel_args *args,
                                         void *reserved) {
  grpc_exec_ctx exec_ctx = GRPC_EXEC_CTX_INIT;
  GRPC_API_TRACE(
      "grpc_secure_channel_create(creds=%p, target=%s, args=%p, "
      "reserved=%p)",
      4, (creds, target, args, reserved));
  GPR_ASSERT(reserved == NULL);
  // Make sure security connector does not already exist in args.
  if (grpc_find_security_connector_in_args(args) != NULL) {
    gpr_log(GPR_ERROR, "Cannot set security context in channel args.");
    grpc_exec_ctx_finish(&exec_ctx);
    return grpc_lame_client_channel_create(
        target, GRPC_STATUS_INTERNAL,
        "Security connector exists in channel args.");
  }
  // Create security connector and construct new channel args.
  grpc_channel_security_connector *security_connector;
  grpc_channel_args *new_args_from_connector;
  if (grpc_channel_credentials_create_security_connector(
          creds, target, args, &security_connector, &new_args_from_connector) !=
      GRPC_SECURITY_OK) {
    grpc_exec_ctx_finish(&exec_ctx);
    return grpc_lame_client_channel_create(
        target, GRPC_STATUS_INTERNAL, "Failed to create security connector.");
  }
  grpc_arg connector_arg =
      grpc_security_connector_to_arg(&security_connector->base);
  grpc_channel_args *new_args = grpc_channel_args_copy_and_add(
      new_args_from_connector != NULL ? new_args_from_connector : args,
      &connector_arg, 1);
  if (new_args_from_connector != NULL) {
    grpc_channel_args_destroy(new_args_from_connector);
  }
  // Create client channel factory.
  client_channel_factory *f = gpr_malloc(sizeof(*f));
  memset(f, 0, sizeof(*f));
  f->base.vtable = &client_channel_factory_vtable;
  gpr_ref_init(&f->refs, 1);
  GRPC_SECURITY_CONNECTOR_REF(&security_connector->base,
                              "grpc_secure_channel_create");
  f->security_connector = security_connector;
  // Create channel.
  grpc_channel *channel = client_channel_factory_create_channel(
<<<<<<< HEAD
      &exec_ctx, &f->base, target, GRPC_CLIENT_CHANNEL_TYPE_REGULAR, new_args);
  // Clean up.
  grpc_channel_args_destroy(new_args);
=======
      &exec_ctx, &f->base, target, GRPC_CLIENT_CHANNEL_TYPE_REGULAR, NULL);

  GRPC_SECURITY_CONNECTOR_UNREF(&f->security_connector->base,
                                "client_channel_factory_create_channel");

>>>>>>> d9cbec46
  grpc_client_channel_factory_unref(&exec_ctx, &f->base);
  grpc_exec_ctx_finish(&exec_ctx);
  return channel; /* may be NULL */
}<|MERGE_RESOLUTION|>--- conflicted
+++ resolved
@@ -286,12 +286,6 @@
                                 "client_channel_factory_create_channel");
     channel = NULL;
   }
-<<<<<<< HEAD
-  GRPC_SECURITY_CONNECTOR_UNREF(&f->security_connector->base,
-                                "client_channel_factory_create_channel");
-=======
-
->>>>>>> d9cbec46
   return channel;
 }
 
@@ -350,17 +344,9 @@
   f->security_connector = security_connector;
   // Create channel.
   grpc_channel *channel = client_channel_factory_create_channel(
-<<<<<<< HEAD
       &exec_ctx, &f->base, target, GRPC_CLIENT_CHANNEL_TYPE_REGULAR, new_args);
   // Clean up.
   grpc_channel_args_destroy(new_args);
-=======
-      &exec_ctx, &f->base, target, GRPC_CLIENT_CHANNEL_TYPE_REGULAR, NULL);
-
-  GRPC_SECURITY_CONNECTOR_UNREF(&f->security_connector->base,
-                                "client_channel_factory_create_channel");
-
->>>>>>> d9cbec46
   grpc_client_channel_factory_unref(&exec_ctx, &f->base);
   grpc_exec_ctx_finish(&exec_ctx);
   return channel; /* may be NULL */
