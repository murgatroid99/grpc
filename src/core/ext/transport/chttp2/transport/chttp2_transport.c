/*
 *
 * Copyright 2015, Google Inc.
 * All rights reserved.
 *
 * Redistribution and use in source and binary forms, with or without
 * modification, are permitted provided that the following conditions are
 * met:
 *
 *     * Redistributions of source code must retain the above copyright
 * notice, this list of conditions and the following disclaimer.
 *     * Redistributions in binary form must reproduce the above
 * copyright notice, this list of conditions and the following disclaimer
 * in the documentation and/or other materials provided with the
 * distribution.
 *     * Neither the name of Google Inc. nor the names of its
 * contributors may be used to endorse or promote products derived from
 * this software without specific prior written permission.
 *
 * THIS SOFTWARE IS PROVIDED BY THE COPYRIGHT HOLDERS AND CONTRIBUTORS
 * "AS IS" AND ANY EXPRESS OR IMPLIED WARRANTIES, INCLUDING, BUT NOT
 * LIMITED TO, THE IMPLIED WARRANTIES OF MERCHANTABILITY AND FITNESS FOR
 * A PARTICULAR PURPOSE ARE DISCLAIMED. IN NO EVENT SHALL THE COPYRIGHT
 * OWNER OR CONTRIBUTORS BE LIABLE FOR ANY DIRECT, INDIRECT, INCIDENTAL,
 * SPECIAL, EXEMPLARY, OR CONSEQUENTIAL DAMAGES (INCLUDING, BUT NOT
 * LIMITED TO, PROCUREMENT OF SUBSTITUTE GOODS OR SERVICES; LOSS OF USE,
 * DATA, OR PROFITS; OR BUSINESS INTERRUPTION) HOWEVER CAUSED AND ON ANY
 * THEORY OF LIABILITY, WHETHER IN CONTRACT, STRICT LIABILITY, OR TORT
 * (INCLUDING NEGLIGENCE OR OTHERWISE) ARISING IN ANY WAY OUT OF THE USE
 * OF THIS SOFTWARE, EVEN IF ADVISED OF THE POSSIBILITY OF SUCH DAMAGE.
 *
 */

#include "src/core/ext/transport/chttp2/transport/chttp2_transport.h"

#include <limits.h>
#include <math.h>
#include <stdio.h>
#include <string.h>

#include <grpc/slice_buffer.h>
#include <grpc/support/alloc.h>
#include <grpc/support/log.h>
#include <grpc/support/string_util.h>
#include <grpc/support/useful.h>

#include "src/core/ext/transport/chttp2/transport/http2_errors.h"
#include "src/core/ext/transport/chttp2/transport/internal.h"
#include "src/core/ext/transport/chttp2/transport/status_conversion.h"
#include "src/core/lib/channel/channel_args.h"
#include "src/core/lib/http/parser.h"
#include "src/core/lib/iomgr/workqueue.h"
#include "src/core/lib/profiling/timers.h"
#include "src/core/lib/slice/slice_internal.h"
#include "src/core/lib/slice/slice_string_helpers.h"
#include "src/core/lib/support/string.h"
#include "src/core/lib/transport/static_metadata.h"
#include "src/core/lib/transport/timeout_encoding.h"
#include "src/core/lib/transport/transport_impl.h"

#define DEFAULT_WINDOW 65535
#define DEFAULT_CONNECTION_WINDOW_TARGET (1024 * 1024)
#define MAX_WINDOW 0x7fffffffu

#define DEFAULT_MAX_HEADER_LIST_SIZE (16 * 1024)

#define MAX_CLIENT_STREAM_ID 0x7fffffffu
int grpc_http_trace = 0;
int grpc_flowctl_trace = 0;

static const grpc_transport_vtable vtable;

/* forward declarations of various callbacks that we'll build closures around */
static void write_action_begin_locked(grpc_exec_ctx *exec_ctx, void *t,
                                      grpc_error *error);
static void write_action(grpc_exec_ctx *exec_ctx, void *t, grpc_error *error);
static void write_action_end(grpc_exec_ctx *exec_ctx, void *t,
                             grpc_error *error);
static void write_action_end_locked(grpc_exec_ctx *exec_ctx, void *t,
                                    grpc_error *error);

static void read_action_begin(grpc_exec_ctx *exec_ctx, void *t,
                              grpc_error *error);
static void read_action_locked(grpc_exec_ctx *exec_ctx, void *t,
                               grpc_error *error);

static void complete_fetch_locked(grpc_exec_ctx *exec_ctx, void *gs,
                                  grpc_error *error);
static void complete_fetch(grpc_exec_ctx *exec_ctx, void *gs,
                           grpc_error *error);
/** Set a transport level setting, and push it to our peer */
static void push_setting(grpc_exec_ctx *exec_ctx, grpc_chttp2_transport *t,
                         grpc_chttp2_setting_id id, uint32_t value);

static void close_from_api(grpc_exec_ctx *exec_ctx, grpc_chttp2_transport *t,
                           grpc_chttp2_stream *s, grpc_error *error);

/** Start new streams that have been created if we can */
static void maybe_start_some_streams(grpc_exec_ctx *exec_ctx,
                                     grpc_chttp2_transport *t);

static void connectivity_state_set(grpc_exec_ctx *exec_ctx,
                                   grpc_chttp2_transport *t,
                                   grpc_connectivity_state state,
                                   grpc_error *error, const char *reason);

static void incoming_byte_stream_update_flow_control(grpc_exec_ctx *exec_ctx,
                                                     grpc_chttp2_transport *t,
                                                     grpc_chttp2_stream *s,
                                                     size_t max_size_hint,
                                                     size_t have_already);
static void incoming_byte_stream_destroy_locked(grpc_exec_ctx *exec_ctx,
                                                void *byte_stream,
                                                grpc_error *error_ignored);
static void fail_pending_writes(grpc_exec_ctx *exec_ctx,
                                grpc_chttp2_transport *t, grpc_chttp2_stream *s,
                                grpc_error *error);

static void benign_reclaimer(grpc_exec_ctx *exec_ctx, void *t,
                             grpc_error *error);
static void benign_reclaimer_locked(grpc_exec_ctx *exec_ctx, void *t,
                                    grpc_error *error);
static void destructive_reclaimer(grpc_exec_ctx *exec_ctx, void *t,
                                  grpc_error *error);
static void destructive_reclaimer_locked(grpc_exec_ctx *exec_ctx, void *t,
                                         grpc_error *error);

static void post_benign_reclaimer(grpc_exec_ctx *exec_ctx,
                                  grpc_chttp2_transport *t);
static void post_destructive_reclaimer(grpc_exec_ctx *exec_ctx,
                                       grpc_chttp2_transport *t);

static void close_transport_locked(grpc_exec_ctx *exec_ctx,
                                   grpc_chttp2_transport *t, grpc_error *error);
static void end_all_the_calls(grpc_exec_ctx *exec_ctx, grpc_chttp2_transport *t,
                              grpc_error *error);

/*******************************************************************************
 * CONSTRUCTION/DESTRUCTION/REFCOUNTING
 */

static void destruct_transport(grpc_exec_ctx *exec_ctx,
                               grpc_chttp2_transport *t) {
  size_t i;

  grpc_endpoint_destroy(exec_ctx, t->ep);

  grpc_slice_buffer_destroy_internal(exec_ctx, &t->qbuf);

  grpc_slice_buffer_destroy_internal(exec_ctx, &t->outbuf);
  grpc_chttp2_hpack_compressor_destroy(exec_ctx, &t->hpack_compressor);

  grpc_slice_buffer_destroy_internal(exec_ctx, &t->read_buffer);
  grpc_chttp2_hpack_parser_destroy(exec_ctx, &t->hpack_parser);
  grpc_chttp2_goaway_parser_destroy(&t->goaway_parser);

  for (i = 0; i < STREAM_LIST_COUNT; i++) {
    GPR_ASSERT(t->lists[i].head == NULL);
    GPR_ASSERT(t->lists[i].tail == NULL);
  }

  GPR_ASSERT(grpc_chttp2_stream_map_size(&t->stream_map) == 0);

  grpc_chttp2_stream_map_destroy(&t->stream_map);
  grpc_connectivity_state_destroy(exec_ctx, &t->channel_callback.state_tracker);

  grpc_combiner_destroy(exec_ctx, t->combiner);

  /* callback remaining pings: they're not allowed to call into the transpot,
     and maybe they hold resources that need to be freed */
  while (t->pings.next != &t->pings) {
    grpc_chttp2_outstanding_ping *ping = t->pings.next;
    grpc_exec_ctx_sched(exec_ctx, ping->on_recv,
                        GRPC_ERROR_CREATE("Transport closed"), NULL);
    ping->next->prev = ping->prev;
    ping->prev->next = ping->next;
    gpr_free(ping);
  }

  while (t->write_cb_pool) {
    grpc_chttp2_write_cb *next = t->write_cb_pool->next;
    gpr_free(t->write_cb_pool);
    t->write_cb_pool = next;
  }

  gpr_free(t->peer_string);
  gpr_free(t);
}

#ifdef GRPC_CHTTP2_REFCOUNTING_DEBUG
void grpc_chttp2_unref_transport(grpc_exec_ctx *exec_ctx,
                                 grpc_chttp2_transport *t, const char *reason,
                                 const char *file, int line) {
  gpr_log(GPR_DEBUG, "chttp2:unref:%p %" PRIdPTR "->%" PRIdPTR " %s [%s:%d]", t,
          t->refs.count, t->refs.count - 1, reason, file, line);
  if (!gpr_unref(&t->refs)) return;
  destruct_transport(exec_ctx, t);
}

void grpc_chttp2_ref_transport(grpc_chttp2_transport *t, const char *reason,
                               const char *file, int line) {
  gpr_log(GPR_DEBUG, "chttp2:  ref:%p %" PRIdPTR "->%" PRIdPTR " %s [%s:%d]", t,
          t->refs.count, t->refs.count + 1, reason, file, line);
  gpr_ref(&t->refs);
}
#else
void grpc_chttp2_unref_transport(grpc_exec_ctx *exec_ctx,
                                 grpc_chttp2_transport *t) {
  if (!gpr_unref(&t->refs)) return;
  destruct_transport(exec_ctx, t);
}

void grpc_chttp2_ref_transport(grpc_chttp2_transport *t) { gpr_ref(&t->refs); }
#endif

static void init_transport(grpc_exec_ctx *exec_ctx, grpc_chttp2_transport *t,
                           const grpc_channel_args *channel_args,
                           grpc_endpoint *ep, bool is_client) {
  size_t i;
  int j;

  GPR_ASSERT(strlen(GRPC_CHTTP2_CLIENT_CONNECT_STRING) ==
             GRPC_CHTTP2_CLIENT_CONNECT_STRLEN);

  memset(t, 0, sizeof(*t));

  t->base.vtable = &vtable;
  t->ep = ep;
  /* one ref is for destroy */
  gpr_ref_init(&t->refs, 1);
  t->combiner = grpc_combiner_create(grpc_endpoint_get_workqueue(ep));
  t->peer_string = grpc_endpoint_get_peer(ep);
  t->endpoint_reading = 1;
  t->next_stream_id = is_client ? 1 : 2;
  t->is_client = is_client;
  t->outgoing_window = DEFAULT_WINDOW;
  t->incoming_window = DEFAULT_WINDOW;
  t->stream_lookahead = DEFAULT_WINDOW;
  t->connection_window_target = DEFAULT_CONNECTION_WINDOW_TARGET;
  t->ping_counter = 1;
  t->pings.next = t->pings.prev = &t->pings;
  t->deframe_state = is_client ? GRPC_DTS_FH_0 : GRPC_DTS_CLIENT_PREFIX_0;
  t->is_first_frame = true;
  grpc_connectivity_state_init(
      &t->channel_callback.state_tracker, GRPC_CHANNEL_READY,
      is_client ? "client_transport" : "server_transport");

  grpc_slice_buffer_init(&t->qbuf);

  grpc_slice_buffer_init(&t->outbuf);
  grpc_chttp2_hpack_compressor_init(&t->hpack_compressor);

  grpc_closure_init(&t->write_action_begin_locked, write_action_begin_locked,
                    t);
  grpc_closure_init(&t->write_action, write_action, t);
  grpc_closure_init(&t->write_action_end, write_action_end, t);
  grpc_closure_init(&t->write_action_end_locked, write_action_end_locked, t);
  grpc_closure_init(&t->read_action_begin, read_action_begin, t);
  grpc_closure_init(&t->read_action_locked, read_action_locked, t);
  grpc_closure_init(&t->benign_reclaimer, benign_reclaimer, t);
  grpc_closure_init(&t->destructive_reclaimer, destructive_reclaimer, t);
  grpc_closure_init(&t->benign_reclaimer_locked, benign_reclaimer_locked, t);
  grpc_closure_init(&t->destructive_reclaimer_locked,
                    destructive_reclaimer_locked, t);

  grpc_chttp2_goaway_parser_init(&t->goaway_parser);
  grpc_chttp2_hpack_parser_init(exec_ctx, &t->hpack_parser);

  grpc_slice_buffer_init(&t->read_buffer);

  /* 8 is a random stab in the dark as to a good initial size: it's small enough
     that it shouldn't waste memory for infrequently used connections, yet
     large enough that the exponential growth should happen nicely when it's
     needed.
     TODO(ctiller): tune this */
  grpc_chttp2_stream_map_init(&t->stream_map, 8);

  /* copy in initial settings to all setting sets */
  for (i = 0; i < GRPC_CHTTP2_NUM_SETTINGS; i++) {
    for (j = 0; j < GRPC_NUM_SETTING_SETS; j++) {
      t->settings[j][i] = grpc_chttp2_settings_parameters[i].default_value;
    }
  }
  t->dirtied_local_settings = 1;
  /* Hack: it's common for implementations to assume 65536 bytes initial send
     window -- this should by rights be 0 */
  t->force_send_settings = 1 << GRPC_CHTTP2_SETTINGS_INITIAL_WINDOW_SIZE;
  t->sent_local_settings = 0;

  if (is_client) {
    grpc_slice_buffer_add(&t->outbuf, grpc_slice_from_copied_string(
                                          GRPC_CHTTP2_CLIENT_CONNECT_STRING));
    grpc_chttp2_initiate_write(exec_ctx, t, false, "initial_write");
  }

  /* configure http2 the way we like it */
  if (is_client) {
    push_setting(exec_ctx, t, GRPC_CHTTP2_SETTINGS_ENABLE_PUSH, 0);
    push_setting(exec_ctx, t, GRPC_CHTTP2_SETTINGS_MAX_CONCURRENT_STREAMS, 0);
  }
  push_setting(exec_ctx, t, GRPC_CHTTP2_SETTINGS_INITIAL_WINDOW_SIZE,
               DEFAULT_WINDOW);
  push_setting(exec_ctx, t, GRPC_CHTTP2_SETTINGS_MAX_HEADER_LIST_SIZE,
               DEFAULT_MAX_HEADER_LIST_SIZE);

  if (channel_args) {
    for (i = 0; i < channel_args->num_args; i++) {
      if (0 == strcmp(channel_args->args[i].key,
                      GRPC_ARG_HTTP2_INITIAL_SEQUENCE_NUMBER)) {
        const grpc_integer_options options = {-1, 0, INT_MAX};
        const int value =
            grpc_channel_arg_get_integer(&channel_args->args[i], options);
        if (value >= 0) {
          if ((t->next_stream_id & 1) != (value & 1)) {
            gpr_log(GPR_ERROR, "%s: low bit must be %d on %s",
                    GRPC_ARG_HTTP2_INITIAL_SEQUENCE_NUMBER,
                    t->next_stream_id & 1, is_client ? "client" : "server");
          } else {
            t->next_stream_id = (uint32_t)value;
          }
        }
      } else if (0 == strcmp(channel_args->args[i].key,
                             GRPC_ARG_HTTP2_STREAM_LOOKAHEAD_BYTES)) {
        const grpc_integer_options options = {-1, 5, INT_MAX};
        const int value =
            grpc_channel_arg_get_integer(&channel_args->args[i], options);
        if (value >= 0) {
          t->stream_lookahead = (uint32_t)value;
        }
      } else if (0 == strcmp(channel_args->args[i].key,
                             GRPC_ARG_HTTP2_HPACK_TABLE_SIZE_ENCODER)) {
        const grpc_integer_options options = {-1, 0, INT_MAX};
        const int value =
            grpc_channel_arg_get_integer(&channel_args->args[i], options);
        if (value >= 0) {
          grpc_chttp2_hpack_compressor_set_max_usable_size(&t->hpack_compressor,
                                                           (uint32_t)value);
        }
      } else {
        static const struct {
          const char *channel_arg_name;
          grpc_chttp2_setting_id setting_id;
          grpc_integer_options integer_options;
          bool availability[2] /* server, client */;
        } settings_map[] = {
            {GRPC_ARG_MAX_CONCURRENT_STREAMS,
             GRPC_CHTTP2_SETTINGS_MAX_CONCURRENT_STREAMS,
             {-1, 0, INT_MAX},
             {true, false}},
            {GRPC_ARG_HTTP2_HPACK_TABLE_SIZE_DECODER,
             GRPC_CHTTP2_SETTINGS_HEADER_TABLE_SIZE,
             {-1, 0, INT_MAX},
             {true, true}},
            {GRPC_ARG_MAX_METADATA_SIZE,
             GRPC_CHTTP2_SETTINGS_MAX_HEADER_LIST_SIZE,
             {-1, 0, INT_MAX},
             {true, true}},
            {GRPC_ARG_HTTP2_MAX_FRAME_SIZE,
             GRPC_CHTTP2_SETTINGS_MAX_FRAME_SIZE,
             {-1, 16384, 16777215},
             {true, true}},
        };
        for (j = 0; j < (int)GPR_ARRAY_SIZE(settings_map); j++) {
          if (0 == strcmp(channel_args->args[i].key,
                          settings_map[j].channel_arg_name)) {
            if (!settings_map[j].availability[is_client]) {
              gpr_log(GPR_DEBUG, "%s is not available on %s",
                      settings_map[j].channel_arg_name,
                      is_client ? "clients" : "servers");
            } else {
              int value = grpc_channel_arg_get_integer(
                  &channel_args->args[i], settings_map[j].integer_options);
              if (value >= 0) {
                push_setting(exec_ctx, t, settings_map[j].setting_id,
                             (uint32_t)value);
              }
            }
            break;
          }
        }
      }
    }
  }

  grpc_chttp2_initiate_write(exec_ctx, t, false, "init");
  post_benign_reclaimer(exec_ctx, t);
}

static void destroy_transport_locked(grpc_exec_ctx *exec_ctx, void *tp,
                                     grpc_error *error) {
  grpc_chttp2_transport *t = tp;
  t->destroying = 1;
  close_transport_locked(
      exec_ctx, t,
      grpc_error_set_int(GRPC_ERROR_CREATE("Transport destroyed"),
                         GRPC_ERROR_INT_OCCURRED_DURING_WRITE, t->write_state));
  GRPC_CHTTP2_UNREF_TRANSPORT(exec_ctx, t, "destroy");
}

static void destroy_transport(grpc_exec_ctx *exec_ctx, grpc_transport *gt) {
  grpc_chttp2_transport *t = (grpc_chttp2_transport *)gt;
  grpc_combiner_execute(exec_ctx, t->combiner,
                        grpc_closure_create(destroy_transport_locked, t),
                        GRPC_ERROR_NONE, false);
}

static void close_transport_locked(grpc_exec_ctx *exec_ctx,
                                   grpc_chttp2_transport *t,
                                   grpc_error *error) {
  if (!t->closed) {
    if (t->write_state != GRPC_CHTTP2_WRITE_STATE_IDLE) {
      if (t->close_transport_on_writes_finished == NULL) {
        t->close_transport_on_writes_finished =
            GRPC_ERROR_CREATE("Delayed close due to in-progress write");
      }
      t->close_transport_on_writes_finished =
          grpc_error_add_child(t->close_transport_on_writes_finished, error);
      return;
    }
    if (!grpc_error_get_int(error, GRPC_ERROR_INT_GRPC_STATUS, NULL)) {
      error = grpc_error_set_int(error, GRPC_ERROR_INT_GRPC_STATUS,
                                 GRPC_STATUS_UNAVAILABLE);
    }
    t->closed = 1;
    connectivity_state_set(exec_ctx, t, GRPC_CHANNEL_SHUTDOWN,
                           GRPC_ERROR_REF(error), "close_transport");
    grpc_endpoint_shutdown(exec_ctx, t->ep);

    /* flush writable stream list to avoid dangling references */
    grpc_chttp2_stream *s;
    while (grpc_chttp2_list_pop_writable_stream(t, &s)) {
      GRPC_CHTTP2_STREAM_UNREF(exec_ctx, s, "chttp2_writing:close");
    }
    end_all_the_calls(exec_ctx, t, GRPC_ERROR_REF(error));
  }
  GRPC_ERROR_UNREF(error);
}

#ifdef GRPC_STREAM_REFCOUNT_DEBUG
void grpc_chttp2_stream_ref(grpc_chttp2_stream *s, const char *reason) {
  grpc_stream_ref(s->refcount, reason);
}
void grpc_chttp2_stream_unref(grpc_exec_ctx *exec_ctx, grpc_chttp2_stream *s,
                              const char *reason) {
  grpc_stream_unref(exec_ctx, s->refcount, reason);
}
#else
void grpc_chttp2_stream_ref(grpc_chttp2_stream *s) {
  grpc_stream_ref(s->refcount);
}
void grpc_chttp2_stream_unref(grpc_exec_ctx *exec_ctx, grpc_chttp2_stream *s) {
  grpc_stream_unref(exec_ctx, s->refcount);
}
#endif

static int init_stream(grpc_exec_ctx *exec_ctx, grpc_transport *gt,
                       grpc_stream *gs, grpc_stream_refcount *refcount,
                       const void *server_data) {
  GPR_TIMER_BEGIN("init_stream", 0);
  grpc_chttp2_transport *t = (grpc_chttp2_transport *)gt;
  grpc_chttp2_stream *s = (grpc_chttp2_stream *)gs;

  memset(s, 0, sizeof(*s));

  s->t = t;
  s->refcount = refcount;
  /* We reserve one 'active stream' that's dropped when the stream is
     read-closed. The others are for incoming_byte_streams that are actively
     reading */
  gpr_ref_init(&s->active_streams, 1);
  GRPC_CHTTP2_STREAM_REF(s, "chttp2");

  grpc_chttp2_incoming_metadata_buffer_init(&s->metadata_buffer[0]);
  grpc_chttp2_incoming_metadata_buffer_init(&s->metadata_buffer[1]);
  grpc_chttp2_data_parser_init(&s->data_parser);
  grpc_slice_buffer_init(&s->flow_controlled_buffer);
  s->deadline = gpr_inf_future(GPR_CLOCK_MONOTONIC);
  grpc_closure_init(&s->complete_fetch, complete_fetch, s);
  grpc_closure_init(&s->complete_fetch_locked, complete_fetch_locked, s);

  GRPC_CHTTP2_REF_TRANSPORT(t, "stream");

  if (server_data) {
    s->id = (uint32_t)(uintptr_t)server_data;
    s->outgoing_window = t->settings[GRPC_PEER_SETTINGS]
                                    [GRPC_CHTTP2_SETTINGS_INITIAL_WINDOW_SIZE];
    s->incoming_window = s->max_recv_bytes =
        t->settings[GRPC_SENT_SETTINGS]
                   [GRPC_CHTTP2_SETTINGS_INITIAL_WINDOW_SIZE];
    *t->accepting_stream = s;
    grpc_chttp2_stream_map_add(&t->stream_map, s->id, s);
    post_destructive_reclaimer(exec_ctx, t);
  }

  GPR_TIMER_END("init_stream", 0);

  return 0;
}

static void destroy_stream_locked(grpc_exec_ctx *exec_ctx, void *sp,
                                  grpc_error *error) {
  grpc_byte_stream *bs;
  grpc_chttp2_stream *s = sp;
  grpc_chttp2_transport *t = s->t;

  GPR_TIMER_BEGIN("destroy_stream", 0);

  GPR_ASSERT((s->write_closed && s->read_closed) || s->id == 0);
  if (s->id != 0) {
    GPR_ASSERT(grpc_chttp2_stream_map_find(&t->stream_map, s->id) == NULL);
  }

  while ((bs = grpc_chttp2_incoming_frame_queue_pop(&s->incoming_frames))) {
    incoming_byte_stream_destroy_locked(exec_ctx, bs, GRPC_ERROR_NONE);
  }

  grpc_chttp2_list_remove_stalled_by_transport(t, s);

  for (int i = 0; i < STREAM_LIST_COUNT; i++) {
    if (s->included[i]) {
      gpr_log(GPR_ERROR, "%s stream %d still included in list %d",
              t->is_client ? "client" : "server", s->id, i);
      abort();
    }
  }

  GPR_ASSERT(s->send_initial_metadata_finished == NULL);
  GPR_ASSERT(s->fetching_send_message == NULL);
  GPR_ASSERT(s->send_trailing_metadata_finished == NULL);
  GPR_ASSERT(s->recv_initial_metadata_ready == NULL);
  GPR_ASSERT(s->recv_message_ready == NULL);
  GPR_ASSERT(s->recv_trailing_metadata_finished == NULL);
  grpc_chttp2_data_parser_destroy(exec_ctx, &s->data_parser);
  grpc_chttp2_incoming_metadata_buffer_destroy(exec_ctx,
                                               &s->metadata_buffer[0]);
  grpc_chttp2_incoming_metadata_buffer_destroy(exec_ctx,
                                               &s->metadata_buffer[1]);
  grpc_slice_buffer_destroy_internal(exec_ctx, &s->flow_controlled_buffer);
  GRPC_ERROR_UNREF(s->read_closed_error);
  GRPC_ERROR_UNREF(s->write_closed_error);

  GRPC_CHTTP2_UNREF_TRANSPORT(exec_ctx, t, "stream");

  GPR_TIMER_END("destroy_stream", 0);

  gpr_free(s->destroy_stream_arg);
}

static void destroy_stream(grpc_exec_ctx *exec_ctx, grpc_transport *gt,
                           grpc_stream *gs, void *and_free_memory) {
  GPR_TIMER_BEGIN("destroy_stream", 0);
  grpc_chttp2_transport *t = (grpc_chttp2_transport *)gt;
  grpc_chttp2_stream *s = (grpc_chttp2_stream *)gs;

  s->destroy_stream_arg = and_free_memory;
  grpc_closure_init(&s->destroy_stream, destroy_stream_locked, s);
  grpc_combiner_execute(exec_ctx, t->combiner, &s->destroy_stream,
                        GRPC_ERROR_NONE, false);
  GPR_TIMER_END("destroy_stream", 0);
}

grpc_chttp2_stream *grpc_chttp2_parsing_lookup_stream(grpc_chttp2_transport *t,
                                                      uint32_t id) {
  return grpc_chttp2_stream_map_find(&t->stream_map, id);
}

grpc_chttp2_stream *grpc_chttp2_parsing_accept_stream(grpc_exec_ctx *exec_ctx,
                                                      grpc_chttp2_transport *t,
                                                      uint32_t id) {
  if (t->channel_callback.accept_stream == NULL) {
    return NULL;
  }
  grpc_chttp2_stream *accepting;
  GPR_ASSERT(t->accepting_stream == NULL);
  t->accepting_stream = &accepting;
  t->channel_callback.accept_stream(exec_ctx,
                                    t->channel_callback.accept_stream_user_data,
                                    &t->base, (void *)(uintptr_t)id);
  t->accepting_stream = NULL;
  return accepting;
}

/*******************************************************************************
 * OUTPUT PROCESSING
 */

static const char *write_state_name(grpc_chttp2_write_state st) {
  switch (st) {
    case GRPC_CHTTP2_WRITE_STATE_IDLE:
      return "IDLE";
    case GRPC_CHTTP2_WRITE_STATE_WRITING:
      return "WRITING";
    case GRPC_CHTTP2_WRITE_STATE_WRITING_WITH_MORE:
      return "WRITING+MORE";
    case GRPC_CHTTP2_WRITE_STATE_WRITING_WITH_MORE_AND_COVERED_BY_POLLER:
      return "WRITING+MORE+COVERED";
  }
  GPR_UNREACHABLE_CODE(return "UNKNOWN");
}

static void set_write_state(grpc_exec_ctx *exec_ctx, grpc_chttp2_transport *t,
                            grpc_chttp2_write_state st, const char *reason) {
  GRPC_CHTTP2_IF_TRACING(gpr_log(GPR_DEBUG, "W:%p %s state %s -> %s [%s]", t,
                                 t->is_client ? "CLIENT" : "SERVER",
                                 write_state_name(t->write_state),
                                 write_state_name(st), reason));
  t->write_state = st;
  if (st == GRPC_CHTTP2_WRITE_STATE_IDLE &&
      t->close_transport_on_writes_finished != NULL) {
    grpc_error *err = t->close_transport_on_writes_finished;
    t->close_transport_on_writes_finished = NULL;
    close_transport_locked(exec_ctx, t, err);
  }
}

void grpc_chttp2_initiate_write(grpc_exec_ctx *exec_ctx,
                                grpc_chttp2_transport *t,
                                bool covered_by_poller, const char *reason) {
  GPR_TIMER_BEGIN("grpc_chttp2_initiate_write", 0);

  switch (t->write_state) {
    case GRPC_CHTTP2_WRITE_STATE_IDLE:
      set_write_state(exec_ctx, t, GRPC_CHTTP2_WRITE_STATE_WRITING, reason);
      GRPC_CHTTP2_REF_TRANSPORT(t, "writing");
      grpc_combiner_execute_finally(exec_ctx, t->combiner,
                                    &t->write_action_begin_locked,
                                    GRPC_ERROR_NONE, covered_by_poller);
      break;
    case GRPC_CHTTP2_WRITE_STATE_WRITING:
      set_write_state(
          exec_ctx, t,
          covered_by_poller
              ? GRPC_CHTTP2_WRITE_STATE_WRITING_WITH_MORE_AND_COVERED_BY_POLLER
              : GRPC_CHTTP2_WRITE_STATE_WRITING_WITH_MORE,
          reason);
      break;
    case GRPC_CHTTP2_WRITE_STATE_WRITING_WITH_MORE:
      if (covered_by_poller) {
        set_write_state(
            exec_ctx, t,
            GRPC_CHTTP2_WRITE_STATE_WRITING_WITH_MORE_AND_COVERED_BY_POLLER,
            reason);
      }
      break;
    case GRPC_CHTTP2_WRITE_STATE_WRITING_WITH_MORE_AND_COVERED_BY_POLLER:
      break;
  }
  GPR_TIMER_END("grpc_chttp2_initiate_write", 0);
}

void grpc_chttp2_become_writable(grpc_exec_ctx *exec_ctx,
                                 grpc_chttp2_transport *t,
                                 grpc_chttp2_stream *s, bool covered_by_poller,
                                 const char *reason) {
  if (!t->closed && grpc_chttp2_list_add_writable_stream(t, s)) {
    GRPC_CHTTP2_STREAM_REF(s, "chttp2_writing:become");
    grpc_chttp2_initiate_write(exec_ctx, t, covered_by_poller, reason);
  }
}

static void write_action_begin_locked(grpc_exec_ctx *exec_ctx, void *gt,
                                      grpc_error *error_ignored) {
  GPR_TIMER_BEGIN("write_action_begin_locked", 0);
  grpc_chttp2_transport *t = gt;
  GPR_ASSERT(t->write_state != GRPC_CHTTP2_WRITE_STATE_IDLE);
  if (!t->closed && grpc_chttp2_begin_write(exec_ctx, t)) {
    set_write_state(exec_ctx, t, GRPC_CHTTP2_WRITE_STATE_WRITING,
                    "begin writing");
    grpc_exec_ctx_sched(exec_ctx, &t->write_action, GRPC_ERROR_NONE, NULL);
  } else {
    set_write_state(exec_ctx, t, GRPC_CHTTP2_WRITE_STATE_IDLE,
                    "begin writing nothing");
    GRPC_CHTTP2_UNREF_TRANSPORT(exec_ctx, t, "writing");
  }
  GPR_TIMER_END("write_action_begin_locked", 0);
}

static void write_action(grpc_exec_ctx *exec_ctx, void *gt, grpc_error *error) {
  grpc_chttp2_transport *t = gt;
  GPR_TIMER_BEGIN("write_action", 0);
  grpc_endpoint_write(exec_ctx, t->ep, &t->outbuf, &t->write_action_end);
  GPR_TIMER_END("write_action", 0);
}

static void write_action_end(grpc_exec_ctx *exec_ctx, void *gt,
                             grpc_error *error) {
  grpc_chttp2_transport *t = gt;
  GPR_TIMER_BEGIN("write_action_end", 0);
  grpc_combiner_execute(exec_ctx, t->combiner, &t->write_action_end_locked,
                        GRPC_ERROR_REF(error), false);
  GPR_TIMER_END("write_action_end", 0);
}

static void write_action_end_locked(grpc_exec_ctx *exec_ctx, void *tp,
                                    grpc_error *error) {
  GPR_TIMER_BEGIN("terminate_writing_with_lock", 0);
  grpc_chttp2_transport *t = tp;

  if (error != GRPC_ERROR_NONE) {
    close_transport_locked(exec_ctx, t, GRPC_ERROR_REF(error));
  }

  if (t->sent_goaway_state == GRPC_CHTTP2_GOAWAY_SEND_SCHEDULED) {
    t->sent_goaway_state = GRPC_CHTTP2_GOAWAY_SENT;
    if (grpc_chttp2_stream_map_size(&t->stream_map) == 0) {
      close_transport_locked(exec_ctx, t, GRPC_ERROR_CREATE("goaway sent"));
    }
  }

  grpc_chttp2_end_write(exec_ctx, t, GRPC_ERROR_REF(error));

  switch (t->write_state) {
    case GRPC_CHTTP2_WRITE_STATE_IDLE:
      GPR_UNREACHABLE_CODE(break);
    case GRPC_CHTTP2_WRITE_STATE_WRITING:
      GPR_TIMER_MARK("state=writing", 0);
      set_write_state(exec_ctx, t, GRPC_CHTTP2_WRITE_STATE_IDLE,
                      "finish writing");
      break;
    case GRPC_CHTTP2_WRITE_STATE_WRITING_WITH_MORE:
      GPR_TIMER_MARK("state=writing_stale_no_poller", 0);
      set_write_state(exec_ctx, t, GRPC_CHTTP2_WRITE_STATE_WRITING,
                      "continue writing [!covered]");
      GRPC_CHTTP2_REF_TRANSPORT(t, "writing");
      grpc_combiner_execute_finally(exec_ctx, t->combiner,
                                    &t->write_action_begin_locked,
                                    GRPC_ERROR_NONE, false);
      break;
    case GRPC_CHTTP2_WRITE_STATE_WRITING_WITH_MORE_AND_COVERED_BY_POLLER:
      GPR_TIMER_MARK("state=writing_stale_with_poller", 0);
      set_write_state(exec_ctx, t, GRPC_CHTTP2_WRITE_STATE_WRITING,
                      "continue writing [covered]");
      GRPC_CHTTP2_REF_TRANSPORT(t, "writing");
      grpc_combiner_execute_finally(exec_ctx, t->combiner,
                                    &t->write_action_begin_locked,
                                    GRPC_ERROR_NONE, true);
      break;
  }

  GRPC_CHTTP2_UNREF_TRANSPORT(exec_ctx, t, "writing");
  GPR_TIMER_END("terminate_writing_with_lock", 0);
}

static void push_setting(grpc_exec_ctx *exec_ctx, grpc_chttp2_transport *t,
                         grpc_chttp2_setting_id id, uint32_t value) {
  const grpc_chttp2_setting_parameters *sp =
      &grpc_chttp2_settings_parameters[id];
  uint32_t use_value = GPR_CLAMP(value, sp->min_value, sp->max_value);
  if (use_value != value) {
    gpr_log(GPR_INFO, "Requested parameter %s clamped from %d to %d", sp->name,
            value, use_value);
  }
  if (use_value != t->settings[GRPC_LOCAL_SETTINGS][id]) {
    t->settings[GRPC_LOCAL_SETTINGS][id] = use_value;
    t->dirtied_local_settings = 1;
    grpc_chttp2_initiate_write(exec_ctx, t, false, "push_setting");
  }
}

void grpc_chttp2_add_incoming_goaway(grpc_exec_ctx *exec_ctx,
                                     grpc_chttp2_transport *t,
                                     uint32_t goaway_error,
                                     grpc_slice goaway_text) {
  char *msg = grpc_dump_slice(goaway_text, GPR_DUMP_HEX | GPR_DUMP_ASCII);
  GRPC_CHTTP2_IF_TRACING(
      gpr_log(GPR_DEBUG, "got goaway [%d]: %s", goaway_error, msg));
  grpc_slice_unref_internal(exec_ctx, goaway_text);
  t->seen_goaway = 1;
  /* lie: use transient failure from the transport to indicate goaway has been
   * received */
  connectivity_state_set(
      exec_ctx, t, GRPC_CHANNEL_TRANSIENT_FAILURE,
      grpc_error_set_str(
          grpc_error_set_int(GRPC_ERROR_CREATE("GOAWAY received"),
                             GRPC_ERROR_INT_HTTP2_ERROR,
                             (intptr_t)goaway_error),
          GRPC_ERROR_STR_RAW_BYTES, msg),
      "got_goaway");
  gpr_free(msg);
}

static void maybe_start_some_streams(grpc_exec_ctx *exec_ctx,
                                     grpc_chttp2_transport *t) {
  grpc_chttp2_stream *s;
  uint32_t stream_incoming_window;
  /* start streams where we have free grpc_chttp2_stream ids and free
   * concurrency */
  while (t->next_stream_id <= MAX_CLIENT_STREAM_ID &&
         grpc_chttp2_stream_map_size(&t->stream_map) <
             t->settings[GRPC_PEER_SETTINGS]
                        [GRPC_CHTTP2_SETTINGS_MAX_CONCURRENT_STREAMS] &&
         grpc_chttp2_list_pop_waiting_for_concurrency(t, &s)) {
    /* safe since we can't (legally) be parsing this stream yet */
    GRPC_CHTTP2_IF_TRACING(gpr_log(
        GPR_DEBUG, "HTTP:%s: Allocating new grpc_chttp2_stream %p to id %d",
        t->is_client ? "CLI" : "SVR", s, t->next_stream_id));

    GPR_ASSERT(s->id == 0);
    s->id = t->next_stream_id;
    t->next_stream_id += 2;

    if (t->next_stream_id >= MAX_CLIENT_STREAM_ID) {
      connectivity_state_set(exec_ctx, t, GRPC_CHANNEL_TRANSIENT_FAILURE,
                             GRPC_ERROR_CREATE("Stream IDs exhausted"),
                             "no_more_stream_ids");
    }

    s->outgoing_window = t->settings[GRPC_PEER_SETTINGS]
                                    [GRPC_CHTTP2_SETTINGS_INITIAL_WINDOW_SIZE];
    s->incoming_window = stream_incoming_window =
        t->settings[GRPC_SENT_SETTINGS]
                   [GRPC_CHTTP2_SETTINGS_INITIAL_WINDOW_SIZE];
    s->max_recv_bytes = GPR_MAX(stream_incoming_window, s->max_recv_bytes);
    grpc_chttp2_stream_map_add(&t->stream_map, s->id, s);
    post_destructive_reclaimer(exec_ctx, t);
    grpc_chttp2_become_writable(exec_ctx, t, s, true, "new_stream");
  }
  /* cancel out streams that will never be started */
  while (t->next_stream_id >= MAX_CLIENT_STREAM_ID &&
         grpc_chttp2_list_pop_waiting_for_concurrency(t, &s)) {
    grpc_chttp2_cancel_stream(
        exec_ctx, t, s,
        grpc_error_set_int(GRPC_ERROR_CREATE("Stream IDs exhausted"),
                           GRPC_ERROR_INT_GRPC_STATUS,
                           GRPC_STATUS_UNAVAILABLE));
  }
}

#define CLOSURE_BARRIER_STATS_BIT (1 << 0)
#define CLOSURE_BARRIER_FIRST_REF_BIT (1 << 16)

static grpc_closure *add_closure_barrier(grpc_closure *closure) {
  closure->next_data.scratch += CLOSURE_BARRIER_FIRST_REF_BIT;
  return closure;
}

static void null_then_run_closure(grpc_exec_ctx *exec_ctx,
                                  grpc_closure **closure, grpc_error *error) {
  grpc_closure *c = *closure;
  *closure = NULL;
  grpc_closure_run(exec_ctx, c, error);
}

void grpc_chttp2_complete_closure_step(grpc_exec_ctx *exec_ctx,
                                       grpc_chttp2_transport *t,
                                       grpc_chttp2_stream *s,
                                       grpc_closure **pclosure,
                                       grpc_error *error, const char *desc) {
  grpc_closure *closure = *pclosure;
  *pclosure = NULL;
  if (closure == NULL) {
    GRPC_ERROR_UNREF(error);
    return;
  }
  closure->next_data.scratch -= CLOSURE_BARRIER_FIRST_REF_BIT;
  if (error != GRPC_ERROR_NONE) {
    if (closure->error_data.error == GRPC_ERROR_NONE) {
      closure->error_data.error =
          GRPC_ERROR_CREATE("Error in HTTP transport completing operation");
      closure->error_data.error =
          grpc_error_set_str(closure->error_data.error,
                             GRPC_ERROR_STR_TARGET_ADDRESS, t->peer_string);
    }
    closure->error_data.error =
        grpc_error_add_child(closure->error_data.error, error);
  }
  if (closure->next_data.scratch < CLOSURE_BARRIER_FIRST_REF_BIT) {
    if (closure->next_data.scratch & CLOSURE_BARRIER_STATS_BIT) {
      grpc_transport_move_stats(&s->stats, s->collecting_stats);
      s->collecting_stats = NULL;
    }
    grpc_closure_run(exec_ctx, closure, closure->error_data.error);
  }
}

static bool contains_non_ok_status(grpc_metadata_batch *batch) {
  grpc_linked_mdelem *l;
  for (l = batch->list.head; l; l = l->next) {
    if (grpc_slice_eq(GRPC_MDKEY(l->md), GRPC_MDSTR_GRPC_STATUS) &&
        !grpc_mdelem_eq(l->md, GRPC_MDELEM_GRPC_STATUS_0)) {
      return true;
    }
  }
  return false;
}

static void add_fetched_slice_locked(grpc_exec_ctx *exec_ctx,
                                     grpc_chttp2_transport *t,
                                     grpc_chttp2_stream *s) {
  s->fetched_send_message_length +=
      (uint32_t)GRPC_SLICE_LENGTH(s->fetching_slice);
  grpc_slice_buffer_add(&s->flow_controlled_buffer, s->fetching_slice);
  if (s->id != 0) {
    grpc_chttp2_become_writable(exec_ctx, t, s, true, "op.send_message");
  }
}

static void continue_fetching_send_locked(grpc_exec_ctx *exec_ctx,
                                          grpc_chttp2_transport *t,
                                          grpc_chttp2_stream *s) {
  for (;;) {
    if (s->fetching_send_message == NULL) {
      /* Stream was cancelled before message fetch completed */
      abort(); /* TODO(ctiller): what cleanup here? */
      return;  /* early out */
    }
    if (s->fetched_send_message_length == s->fetching_send_message->length) {
      int64_t notify_offset = s->next_message_end_offset;
      if (notify_offset <= s->flow_controlled_bytes_written) {
        grpc_chttp2_complete_closure_step(
            exec_ctx, t, s, &s->fetching_send_message_finished, GRPC_ERROR_NONE,
            "fetching_send_message_finished");
      } else {
        grpc_chttp2_write_cb *cb = t->write_cb_pool;
        if (cb == NULL) {
          cb = gpr_malloc(sizeof(*cb));
        } else {
          t->write_cb_pool = cb->next;
        }
        cb->call_at_byte = notify_offset;
        cb->closure = s->fetching_send_message_finished;
        s->fetching_send_message_finished = NULL;
        cb->next = s->on_write_finished_cbs;
        s->on_write_finished_cbs = cb;
      }
      s->fetching_send_message = NULL;
      return; /* early out */
    } else if (grpc_byte_stream_next(exec_ctx, s->fetching_send_message,
                                     &s->fetching_slice, UINT32_MAX,
                                     &s->complete_fetch)) {
      add_fetched_slice_locked(exec_ctx, t, s);
    }
  }
}

static void complete_fetch_locked(grpc_exec_ctx *exec_ctx, void *gs,
                                  grpc_error *error) {
  grpc_chttp2_stream *s = gs;
  grpc_chttp2_transport *t = s->t;
  if (error == GRPC_ERROR_NONE) {
    add_fetched_slice_locked(exec_ctx, t, s);
    continue_fetching_send_locked(exec_ctx, t, s);
  } else {
    /* TODO(ctiller): what to do here */
    abort();
  }
}

static void complete_fetch(grpc_exec_ctx *exec_ctx, void *gs,
                           grpc_error *error) {
  grpc_chttp2_stream *s = gs;
  grpc_chttp2_transport *t = s->t;
  grpc_combiner_execute(exec_ctx, t->combiner, &s->complete_fetch_locked,
                        GRPC_ERROR_REF(error),
                        s->complete_fetch_covered_by_poller);
}

static void do_nothing(grpc_exec_ctx *exec_ctx, void *arg, grpc_error *error) {}

static void log_metadata(const grpc_metadata_batch *md_batch, uint32_t id,
                         bool is_client, bool is_initial) {
  for (grpc_linked_mdelem *md = md_batch->list.head; md != md_batch->list.tail;
       md = md->next) {
    gpr_log(GPR_INFO, "HTTP:%d:%s:%s: %s: %s", id, is_initial ? "HDR" : "TRL",
            is_client ? "CLI" : "SVR", grpc_mdstr_as_c_string(md->md->key),
            grpc_mdstr_as_c_string(md->md->value));
  }
}

static void perform_stream_op_locked(grpc_exec_ctx *exec_ctx, void *stream_op,
                                     grpc_error *error_ignored) {
  GPR_TIMER_BEGIN("perform_stream_op_locked", 0);

  grpc_transport_stream_op *op = stream_op;
  grpc_chttp2_transport *t = op->transport_private.args[0];
  grpc_chttp2_stream *s = op->transport_private.args[1];

  if (grpc_http_trace) {
    char *str = grpc_transport_stream_op_string(op);
    gpr_log(GPR_DEBUG, "perform_stream_op_locked: %s; on_complete = %p", str,
            op->on_complete);
    gpr_free(str);
    if (op->send_initial_metadata) {
      log_metadata(op->send_initial_metadata, s->id, t->is_client, true);
    }
    if (op->send_trailing_metadata) {
      log_metadata(op->send_trailing_metadata, s->id, t->is_client, false);
    }
  }

  grpc_closure *on_complete = op->on_complete;
  if (on_complete == NULL) {
    on_complete = grpc_closure_create(do_nothing, NULL);
  }

  /* use final_data as a barrier until enqueue time; the inital counter is
     dropped at the end of this function */
  on_complete->next_data.scratch = CLOSURE_BARRIER_FIRST_REF_BIT;
  on_complete->error_data.error = GRPC_ERROR_NONE;

  if (op->collect_stats != NULL) {
    GPR_ASSERT(s->collecting_stats == NULL);
    s->collecting_stats = op->collect_stats;
    on_complete->next_data.scratch |= CLOSURE_BARRIER_STATS_BIT;
  }

  if (op->cancel_error != GRPC_ERROR_NONE) {
    grpc_chttp2_cancel_stream(exec_ctx, t, s, GRPC_ERROR_REF(op->cancel_error));
  }

  if (op->close_error != GRPC_ERROR_NONE) {
    close_from_api(exec_ctx, t, s, GRPC_ERROR_REF(op->close_error));
  }

  if (op->send_initial_metadata != NULL) {
    GPR_ASSERT(s->send_initial_metadata_finished == NULL);
    s->send_initial_metadata_finished = add_closure_barrier(on_complete);
    s->send_initial_metadata = op->send_initial_metadata;
    const size_t metadata_size =
        grpc_metadata_batch_size(op->send_initial_metadata);
    const size_t metadata_peer_limit =
        t->settings[GRPC_PEER_SETTINGS]
                   [GRPC_CHTTP2_SETTINGS_MAX_HEADER_LIST_SIZE];
    if (t->is_client) {
      s->deadline =
          gpr_time_min(s->deadline, s->send_initial_metadata->deadline);
    }
    if (metadata_size > metadata_peer_limit) {
      grpc_chttp2_cancel_stream(
          exec_ctx, t, s,
          grpc_error_set_int(
              grpc_error_set_int(
                  grpc_error_set_int(
                      GRPC_ERROR_CREATE("to-be-sent initial metadata size "
                                        "exceeds peer limit"),
                      GRPC_ERROR_INT_SIZE, (intptr_t)metadata_size),
                  GRPC_ERROR_INT_LIMIT, (intptr_t)metadata_peer_limit),
              GRPC_ERROR_INT_GRPC_STATUS, GRPC_STATUS_RESOURCE_EXHAUSTED));
    } else {
      if (contains_non_ok_status(op->send_initial_metadata)) {
        s->seen_error = true;
      }
      if (!s->write_closed) {
        if (t->is_client) {
          if (!t->closed) {
            GPR_ASSERT(s->id == 0);
            grpc_chttp2_list_add_waiting_for_concurrency(t, s);
            maybe_start_some_streams(exec_ctx, t);
          } else {
            grpc_chttp2_cancel_stream(exec_ctx, t, s,
                                      GRPC_ERROR_CREATE("Transport closed"));
          }
        } else {
          GPR_ASSERT(s->id != 0);
          grpc_chttp2_become_writable(exec_ctx, t, s, true,
                                      "op.send_initial_metadata");
        }
      } else {
        s->send_initial_metadata = NULL;
        grpc_chttp2_complete_closure_step(
            exec_ctx, t, s, &s->send_initial_metadata_finished,
            GRPC_ERROR_CREATE(
                "Attempt to send initial metadata after stream was closed"),
            "send_initial_metadata_finished");
      }
    }
  }

  if (op->send_message != NULL) {
    s->fetching_send_message_finished = add_closure_barrier(op->on_complete);
    if (s->write_closed) {
      grpc_chttp2_complete_closure_step(
          exec_ctx, t, s, &s->fetching_send_message_finished,
          GRPC_ERROR_CREATE("Attempt to send message after stream was closed"),
          "fetching_send_message_finished");
    } else {
      GPR_ASSERT(s->fetching_send_message == NULL);
      uint8_t *frame_hdr =
          grpc_slice_buffer_tiny_add(&s->flow_controlled_buffer, 5);
      uint32_t flags = op->send_message->flags;
      frame_hdr[0] = (flags & GRPC_WRITE_INTERNAL_COMPRESS) != 0;
      size_t len = op->send_message->length;
      frame_hdr[1] = (uint8_t)(len >> 24);
      frame_hdr[2] = (uint8_t)(len >> 16);
      frame_hdr[3] = (uint8_t)(len >> 8);
      frame_hdr[4] = (uint8_t)(len);
      s->fetching_send_message = op->send_message;
      s->fetched_send_message_length = 0;
      s->next_message_end_offset = s->flow_controlled_bytes_written +
                                   (int64_t)s->flow_controlled_buffer.length +
                                   (int64_t)len;
      s->complete_fetch_covered_by_poller = op->covered_by_poller;
      if (flags & GRPC_WRITE_BUFFER_HINT) {
        /* allow up to 64kb to be buffered */
        /* TODO(ctiller): make this configurable */
        s->next_message_end_offset -= 65536;
      }
      continue_fetching_send_locked(exec_ctx, t, s);
      if (s->id != 0) {
        grpc_chttp2_become_writable(exec_ctx, t, s, true, "op.send_message");
      }
    }
  }

  if (op->send_trailing_metadata != NULL) {
    GPR_ASSERT(s->send_trailing_metadata_finished == NULL);
    s->send_trailing_metadata_finished = add_closure_barrier(on_complete);
    s->send_trailing_metadata = op->send_trailing_metadata;
    const size_t metadata_size =
        grpc_metadata_batch_size(op->send_trailing_metadata);
    const size_t metadata_peer_limit =
        t->settings[GRPC_PEER_SETTINGS]
                   [GRPC_CHTTP2_SETTINGS_MAX_HEADER_LIST_SIZE];
    if (metadata_size > metadata_peer_limit) {
      grpc_chttp2_cancel_stream(
          exec_ctx, t, s,
          grpc_error_set_int(
              grpc_error_set_int(
                  grpc_error_set_int(
                      GRPC_ERROR_CREATE("to-be-sent trailing metadata size "
                                        "exceeds peer limit"),
                      GRPC_ERROR_INT_SIZE, (intptr_t)metadata_size),
                  GRPC_ERROR_INT_LIMIT, (intptr_t)metadata_peer_limit),
              GRPC_ERROR_INT_GRPC_STATUS, GRPC_STATUS_RESOURCE_EXHAUSTED));
    } else {
      if (contains_non_ok_status(op->send_trailing_metadata)) {
        s->seen_error = true;
      }
      if (s->write_closed) {
        s->send_trailing_metadata = NULL;
        grpc_chttp2_complete_closure_step(
            exec_ctx, t, s, &s->send_trailing_metadata_finished,
            grpc_metadata_batch_is_empty(op->send_trailing_metadata)
                ? GRPC_ERROR_NONE
                : GRPC_ERROR_CREATE("Attempt to send trailing metadata after "
                                    "stream was closed"),
            "send_trailing_metadata_finished");
      } else if (s->id != 0) {
        /* TODO(ctiller): check if there's flow control for any outstanding
           bytes before going writable */
        grpc_chttp2_become_writable(exec_ctx, t, s, true,
                                    "op.send_trailing_metadata");
      }
    }
  }

  if (op->recv_initial_metadata != NULL) {
    GPR_ASSERT(s->recv_initial_metadata_ready == NULL);
    s->recv_initial_metadata_ready = op->recv_initial_metadata_ready;
    s->recv_initial_metadata = op->recv_initial_metadata;
    grpc_chttp2_maybe_complete_recv_initial_metadata(exec_ctx, t, s);
  }

  if (op->recv_message != NULL) {
    GPR_ASSERT(s->recv_message_ready == NULL);
    s->recv_message_ready = op->recv_message_ready;
    s->recv_message = op->recv_message;
    if (s->id != 0 &&
        (s->incoming_frames.head == NULL || s->incoming_frames.head->is_tail)) {
      incoming_byte_stream_update_flow_control(exec_ctx, t, s,
                                               t->stream_lookahead, 0);
    }
    grpc_chttp2_maybe_complete_recv_message(exec_ctx, t, s);
  }

  if (op->recv_trailing_metadata != NULL) {
    GPR_ASSERT(s->recv_trailing_metadata_finished == NULL);
    s->recv_trailing_metadata_finished = add_closure_barrier(on_complete);
    s->recv_trailing_metadata = op->recv_trailing_metadata;
    s->final_metadata_requested = true;
    grpc_chttp2_maybe_complete_recv_trailing_metadata(exec_ctx, t, s);
  }

  grpc_chttp2_complete_closure_step(exec_ctx, t, s, &on_complete,
                                    GRPC_ERROR_NONE, "op->on_complete");

  GPR_TIMER_END("perform_stream_op_locked", 0);
  GRPC_CHTTP2_STREAM_UNREF(exec_ctx, s, "perform_stream_op");
}

static void perform_stream_op(grpc_exec_ctx *exec_ctx, grpc_transport *gt,
                              grpc_stream *gs, grpc_transport_stream_op *op) {
  GPR_TIMER_BEGIN("perform_stream_op", 0);
  grpc_chttp2_transport *t = (grpc_chttp2_transport *)gt;
  grpc_chttp2_stream *s = (grpc_chttp2_stream *)gs;

  if (grpc_http_trace) {
    char *str = grpc_transport_stream_op_string(op);
    gpr_log(GPR_DEBUG, "perform_stream_op[s=%p/%d]: %s", s, s->id, str);
    gpr_free(str);
  }

  grpc_closure_init(&op->transport_private.closure, perform_stream_op_locked,
                    op);
  op->transport_private.args[0] = gt;
  op->transport_private.args[1] = gs;
  GRPC_CHTTP2_STREAM_REF(s, "perform_stream_op");
  grpc_combiner_execute(exec_ctx, t->combiner, &op->transport_private.closure,
                        GRPC_ERROR_NONE, op->covered_by_poller);
  GPR_TIMER_END("perform_stream_op", 0);
}

static void send_ping_locked(grpc_exec_ctx *exec_ctx, grpc_chttp2_transport *t,
                             grpc_closure *on_recv) {
  grpc_chttp2_outstanding_ping *p = gpr_malloc(sizeof(*p));
  p->next = &t->pings;
  p->prev = p->next->prev;
  p->prev->next = p->next->prev = p;
  p->id[0] = (uint8_t)((t->ping_counter >> 56) & 0xff);
  p->id[1] = (uint8_t)((t->ping_counter >> 48) & 0xff);
  p->id[2] = (uint8_t)((t->ping_counter >> 40) & 0xff);
  p->id[3] = (uint8_t)((t->ping_counter >> 32) & 0xff);
  p->id[4] = (uint8_t)((t->ping_counter >> 24) & 0xff);
  p->id[5] = (uint8_t)((t->ping_counter >> 16) & 0xff);
  p->id[6] = (uint8_t)((t->ping_counter >> 8) & 0xff);
  p->id[7] = (uint8_t)(t->ping_counter & 0xff);
  t->ping_counter++;
  p->on_recv = on_recv;
  grpc_slice_buffer_add(&t->qbuf, grpc_chttp2_ping_create(0, p->id));
  grpc_chttp2_initiate_write(exec_ctx, t, true, "send_ping");
}

void grpc_chttp2_ack_ping(grpc_exec_ctx *exec_ctx, grpc_chttp2_transport *t,
                          const uint8_t *opaque_8bytes) {
  grpc_chttp2_outstanding_ping *ping;
  for (ping = t->pings.next; ping != &t->pings; ping = ping->next) {
    if (0 == memcmp(opaque_8bytes, ping->id, 8)) {
      grpc_exec_ctx_sched(exec_ctx, ping->on_recv, GRPC_ERROR_NONE, NULL);
      ping->next->prev = ping->prev;
      ping->prev->next = ping->next;
      gpr_free(ping);
      return;
    }
  }
  char *msg = gpr_dump((const char *)opaque_8bytes, 8, GPR_DUMP_HEX);
  char *from = grpc_endpoint_get_peer(t->ep);
  gpr_log(GPR_DEBUG, "Unknown ping response from %s: %s", from, msg);
  gpr_free(from);
  gpr_free(msg);
}

static void send_goaway(grpc_exec_ctx *exec_ctx, grpc_chttp2_transport *t,
                        grpc_chttp2_error_code error, grpc_slice data) {
  t->sent_goaway_state = GRPC_CHTTP2_GOAWAY_SEND_SCHEDULED;
  grpc_chttp2_goaway_append(t->last_new_stream_id, (uint32_t)error, data,
                            &t->qbuf);
  grpc_chttp2_initiate_write(exec_ctx, t, false, "goaway_sent");
}

static void perform_transport_op_locked(grpc_exec_ctx *exec_ctx,
                                        void *stream_op,
                                        grpc_error *error_ignored) {
  grpc_transport_op *op = stream_op;
  grpc_chttp2_transport *t = op->transport_private.args[0];
  grpc_error *close_transport = op->disconnect_with_error;

  if (op->on_connectivity_state_change != NULL) {
    grpc_connectivity_state_notify_on_state_change(
        exec_ctx, &t->channel_callback.state_tracker, op->connectivity_state,
        op->on_connectivity_state_change);
  }

  if (op->send_goaway) {
    send_goaway(exec_ctx, t,
                grpc_chttp2_grpc_status_to_http2_error(op->goaway_status),
                grpc_slice_ref_internal(*op->goaway_message));
  }

  if (op->set_accept_stream) {
    t->channel_callback.accept_stream = op->set_accept_stream_fn;
    t->channel_callback.accept_stream_user_data =
        op->set_accept_stream_user_data;
  }

  if (op->bind_pollset) {
    grpc_endpoint_add_to_pollset(exec_ctx, t->ep, op->bind_pollset);
  }

  if (op->bind_pollset_set) {
    grpc_endpoint_add_to_pollset_set(exec_ctx, t->ep, op->bind_pollset_set);
  }

  if (op->send_ping) {
    send_ping_locked(exec_ctx, t, op->send_ping);
  }

  if (close_transport != GRPC_ERROR_NONE) {
    close_transport_locked(exec_ctx, t, close_transport);
  }

  grpc_closure_run(exec_ctx, op->on_consumed, GRPC_ERROR_NONE);

  GRPC_CHTTP2_UNREF_TRANSPORT(exec_ctx, t, "transport_op");
}

static void perform_transport_op(grpc_exec_ctx *exec_ctx, grpc_transport *gt,
                                 grpc_transport_op *op) {
  grpc_chttp2_transport *t = (grpc_chttp2_transport *)gt;
  char *msg = grpc_transport_op_string(op);
  gpr_free(msg);
  op->transport_private.args[0] = gt;
  grpc_closure_init(&op->transport_private.closure, perform_transport_op_locked,
                    op);
  GRPC_CHTTP2_REF_TRANSPORT(t, "transport_op");
  grpc_combiner_execute(exec_ctx, t->combiner, &op->transport_private.closure,
                        GRPC_ERROR_NONE, false);
}

/*******************************************************************************
 * INPUT PROCESSING - GENERAL
 */

void grpc_chttp2_maybe_complete_recv_initial_metadata(grpc_exec_ctx *exec_ctx,
                                                      grpc_chttp2_transport *t,
                                                      grpc_chttp2_stream *s) {
  grpc_byte_stream *bs;
  if (s->recv_initial_metadata_ready != NULL &&
      s->published_metadata[0] != GRPC_METADATA_NOT_PUBLISHED) {
    if (s->seen_error) {
      while ((bs = grpc_chttp2_incoming_frame_queue_pop(&s->incoming_frames)) !=
             NULL) {
        incoming_byte_stream_destroy_locked(exec_ctx, bs, GRPC_ERROR_NONE);
      }
    }
    grpc_chttp2_incoming_metadata_buffer_publish(
        exec_ctx, &s->metadata_buffer[0], s->recv_initial_metadata);
    null_then_run_closure(exec_ctx, &s->recv_initial_metadata_ready,
                          GRPC_ERROR_NONE);
  }
}

void grpc_chttp2_maybe_complete_recv_message(grpc_exec_ctx *exec_ctx,
                                             grpc_chttp2_transport *t,
                                             grpc_chttp2_stream *s) {
  grpc_byte_stream *bs;
  if (s->recv_message_ready != NULL) {
    while (s->final_metadata_requested && s->seen_error &&
           (bs = grpc_chttp2_incoming_frame_queue_pop(&s->incoming_frames)) !=
               NULL) {
      incoming_byte_stream_destroy_locked(exec_ctx, bs, GRPC_ERROR_NONE);
    }
    if (s->incoming_frames.head != NULL) {
      *s->recv_message =
          grpc_chttp2_incoming_frame_queue_pop(&s->incoming_frames);
      GPR_ASSERT(*s->recv_message != NULL);
      null_then_run_closure(exec_ctx, &s->recv_message_ready, GRPC_ERROR_NONE);
    } else if (s->published_metadata[1] != GRPC_METADATA_NOT_PUBLISHED) {
      *s->recv_message = NULL;
      null_then_run_closure(exec_ctx, &s->recv_message_ready, GRPC_ERROR_NONE);
    }
  }
}

void grpc_chttp2_maybe_complete_recv_trailing_metadata(grpc_exec_ctx *exec_ctx,
                                                       grpc_chttp2_transport *t,
                                                       grpc_chttp2_stream *s) {
  grpc_byte_stream *bs;
  grpc_chttp2_maybe_complete_recv_message(exec_ctx, t, s);
  if (s->recv_trailing_metadata_finished != NULL && s->read_closed &&
      s->write_closed) {
    if (s->seen_error) {
      while ((bs = grpc_chttp2_incoming_frame_queue_pop(&s->incoming_frames)) !=
             NULL) {
        incoming_byte_stream_destroy_locked(exec_ctx, bs, GRPC_ERROR_NONE);
      }
    }
    if (s->all_incoming_byte_streams_finished &&
        s->recv_trailing_metadata_finished != NULL) {
      grpc_chttp2_incoming_metadata_buffer_publish(
          exec_ctx, &s->metadata_buffer[1], s->recv_trailing_metadata);
      grpc_chttp2_complete_closure_step(
          exec_ctx, t, s, &s->recv_trailing_metadata_finished, GRPC_ERROR_NONE,
          "recv_trailing_metadata_finished");
    }
  }
}

static void decrement_active_streams_locked(grpc_exec_ctx *exec_ctx,
                                            grpc_chttp2_transport *t,
                                            grpc_chttp2_stream *s) {
  if ((s->all_incoming_byte_streams_finished = gpr_unref(&s->active_streams))) {
    grpc_chttp2_maybe_complete_recv_trailing_metadata(exec_ctx, t, s);
  }
}

static void remove_stream(grpc_exec_ctx *exec_ctx, grpc_chttp2_transport *t,
                          uint32_t id, grpc_error *error) {
  grpc_chttp2_stream *s = grpc_chttp2_stream_map_delete(&t->stream_map, id);
  GPR_ASSERT(s);
  if (t->incoming_stream == s) {
    t->incoming_stream = NULL;
    grpc_chttp2_parsing_become_skip_parser(exec_ctx, t);
  }
  if (s->data_parser.parsing_frame != NULL) {
    grpc_chttp2_incoming_byte_stream_finished(
        exec_ctx, s->data_parser.parsing_frame, GRPC_ERROR_REF(error));
    s->data_parser.parsing_frame = NULL;
  }

  if (grpc_chttp2_stream_map_size(&t->stream_map) == 0) {
    post_benign_reclaimer(exec_ctx, t);
    if (t->sent_goaway_state == GRPC_CHTTP2_GOAWAY_SENT) {
      close_transport_locked(
          exec_ctx, t,
          GRPC_ERROR_CREATE_REFERENCING(
              "Last stream closed after sending GOAWAY", &error, 1));
    }
  }
  if (grpc_chttp2_list_remove_writable_stream(t, s)) {
    GRPC_CHTTP2_STREAM_UNREF(exec_ctx, s, "chttp2_writing:remove_stream");
  }

  GRPC_ERROR_UNREF(error);

  maybe_start_some_streams(exec_ctx, t);
}

static void status_codes_from_error(grpc_error *error, gpr_timespec deadline,
                                    grpc_chttp2_error_code *http2_error,
                                    grpc_status_code *grpc_status) {
  intptr_t ip_http;
  intptr_t ip_grpc;
  bool have_http =
      grpc_error_get_int(error, GRPC_ERROR_INT_HTTP2_ERROR, &ip_http);
  bool have_grpc =
      grpc_error_get_int(error, GRPC_ERROR_INT_GRPC_STATUS, &ip_grpc);
  if (have_http) {
    *http2_error = (grpc_chttp2_error_code)ip_http;
  } else if (have_grpc) {
    *http2_error =
        grpc_chttp2_grpc_status_to_http2_error((grpc_status_code)ip_grpc);
  } else {
    *http2_error = GRPC_CHTTP2_INTERNAL_ERROR;
  }
  if (have_grpc) {
    *grpc_status = (grpc_status_code)ip_grpc;
  } else if (have_http) {
    *grpc_status = grpc_chttp2_http2_error_to_grpc_status(
        (grpc_chttp2_error_code)ip_http, deadline);
  } else {
    *grpc_status = GRPC_STATUS_INTERNAL;
  }
}

void grpc_chttp2_cancel_stream(grpc_exec_ctx *exec_ctx,
                               grpc_chttp2_transport *t, grpc_chttp2_stream *s,
                               grpc_error *due_to_error) {
  if (!s->read_closed || !s->write_closed) {
    grpc_status_code grpc_status;
    grpc_chttp2_error_code http_error;
    status_codes_from_error(due_to_error, s->deadline, &http_error,
                            &grpc_status);

    if (s->id != 0) {
      grpc_slice_buffer_add(
          &t->qbuf, grpc_chttp2_rst_stream_create(s->id, (uint32_t)http_error,
                                                  &s->stats.outgoing));
      grpc_chttp2_initiate_write(exec_ctx, t, false, "rst_stream");
    }

    const char *msg =
        grpc_error_get_str(due_to_error, GRPC_ERROR_STR_GRPC_MESSAGE);
    bool free_msg = false;
    if (msg == NULL) {
      free_msg = true;
      msg = grpc_error_string(due_to_error);
    }
    grpc_slice msg_slice = grpc_slice_from_copied_string(msg);
    grpc_chttp2_fake_status(exec_ctx, t, s, grpc_status, &msg_slice);
    if (free_msg) grpc_error_free_string(msg);
  }
  if (due_to_error != GRPC_ERROR_NONE && !s->seen_error) {
    s->seen_error = true;
    grpc_chttp2_maybe_complete_recv_trailing_metadata(exec_ctx, t, s);
  }
  grpc_chttp2_mark_stream_closed(exec_ctx, t, s, 1, 1, due_to_error);
}

void grpc_chttp2_fake_status(grpc_exec_ctx *exec_ctx, grpc_chttp2_transport *t,
                             grpc_chttp2_stream *s, grpc_status_code status,
                             grpc_slice *slice) {
  if (status != GRPC_STATUS_OK) {
    s->seen_error = true;
  }
  /* stream_global->recv_trailing_metadata_finished gives us a
     last chance replacement: we've received trailing metadata,
     but something more important has become available to signal
     to the upper layers - drop what we've got, and then publish
     what we want - which is safe because we haven't told anyone
     about the metadata yet */
  if (s->published_metadata[1] == GRPC_METADATA_NOT_PUBLISHED ||
      s->recv_trailing_metadata_finished != NULL) {
    char status_string[GPR_LTOA_MIN_BUFSIZE];
    gpr_ltoa(status, status_string);
    grpc_chttp2_incoming_metadata_buffer_add(
<<<<<<< HEAD
        &s->metadata_buffer[1],
        grpc_mdelem_from_slices(exec_ctx, GRPC_MDSTR_GRPC_STATUS,
                                grpc_slice_from_copied_string(status_string)));
    if (slice) {
      grpc_chttp2_incoming_metadata_buffer_add(
          &s->metadata_buffer[1],
          grpc_mdelem_from_slices(exec_ctx, GRPC_MDSTR_GRPC_MESSAGE,
                                  grpc_slice_ref_internal(*slice)));
=======
        &s->metadata_buffer[1], grpc_mdelem_from_metadata_strings(
                                    exec_ctx, GRPC_MDSTR_GRPC_STATUS,
                                    grpc_mdstr_from_string(status_string)));
    if (slice) {
      grpc_chttp2_incoming_metadata_buffer_add(
          &s->metadata_buffer[1],
          grpc_mdelem_from_metadata_strings(
              exec_ctx, GRPC_MDSTR_GRPC_MESSAGE,
              grpc_mdstr_from_slice(exec_ctx,
                                    grpc_slice_ref_internal(*slice))));
>>>>>>> 369ddc52
    }
    s->published_metadata[1] = GRPC_METADATA_SYNTHESIZED_FROM_FAKE;
    grpc_chttp2_maybe_complete_recv_trailing_metadata(exec_ctx, t, s);
  }
  if (slice) {
    grpc_slice_unref_internal(exec_ctx, *slice);
  }
}

static void add_error(grpc_error *error, grpc_error **refs, size_t *nrefs) {
  if (error == GRPC_ERROR_NONE) return;
  for (size_t i = 0; i < *nrefs; i++) {
    if (error == refs[i]) {
      return;
    }
  }
  refs[*nrefs] = error;
  ++*nrefs;
}

static grpc_error *removal_error(grpc_error *extra_error, grpc_chttp2_stream *s,
                                 const char *master_error_msg) {
  grpc_error *refs[3];
  size_t nrefs = 0;
  add_error(s->read_closed_error, refs, &nrefs);
  add_error(s->write_closed_error, refs, &nrefs);
  add_error(extra_error, refs, &nrefs);
  grpc_error *error = GRPC_ERROR_NONE;
  if (nrefs > 0) {
    error = GRPC_ERROR_CREATE_REFERENCING(master_error_msg, refs, nrefs);
  }
  GRPC_ERROR_UNREF(extra_error);
  return error;
}

static void fail_pending_writes(grpc_exec_ctx *exec_ctx,
                                grpc_chttp2_transport *t, grpc_chttp2_stream *s,
                                grpc_error *error) {
  error =
      removal_error(error, s, "Pending writes failed due to stream closure");
  s->send_initial_metadata = NULL;
  grpc_chttp2_complete_closure_step(
      exec_ctx, t, s, &s->send_initial_metadata_finished, GRPC_ERROR_REF(error),
      "send_initial_metadata_finished");

  s->send_trailing_metadata = NULL;
  grpc_chttp2_complete_closure_step(
      exec_ctx, t, s, &s->send_trailing_metadata_finished,
      GRPC_ERROR_REF(error), "send_trailing_metadata_finished");

  s->fetching_send_message = NULL;
  grpc_chttp2_complete_closure_step(
      exec_ctx, t, s, &s->fetching_send_message_finished, GRPC_ERROR_REF(error),
      "fetching_send_message_finished");
  while (s->on_write_finished_cbs) {
    grpc_chttp2_write_cb *cb = s->on_write_finished_cbs;
    s->on_write_finished_cbs = cb->next;
    grpc_chttp2_complete_closure_step(exec_ctx, t, s, &cb->closure,
                                      GRPC_ERROR_REF(error),
                                      "on_write_finished_cb");
    cb->next = t->write_cb_pool;
    t->write_cb_pool = cb;
  }
  GRPC_ERROR_UNREF(error);
}

void grpc_chttp2_mark_stream_closed(grpc_exec_ctx *exec_ctx,
                                    grpc_chttp2_transport *t,
                                    grpc_chttp2_stream *s, int close_reads,
                                    int close_writes, grpc_error *error) {
  if (s->read_closed && s->write_closed) {
    /* already closed */
    GRPC_ERROR_UNREF(error);
    return;
  }
  if (close_reads && !s->read_closed) {
    s->read_closed_error = GRPC_ERROR_REF(error);
    s->read_closed = true;
    for (int i = 0; i < 2; i++) {
      if (s->published_metadata[i] == GRPC_METADATA_NOT_PUBLISHED) {
        s->published_metadata[i] = GPRC_METADATA_PUBLISHED_AT_CLOSE;
      }
    }
    decrement_active_streams_locked(exec_ctx, t, s);
    grpc_chttp2_maybe_complete_recv_initial_metadata(exec_ctx, t, s);
    grpc_chttp2_maybe_complete_recv_message(exec_ctx, t, s);
    grpc_chttp2_maybe_complete_recv_trailing_metadata(exec_ctx, t, s);
  }
  if (close_writes && !s->write_closed) {
    s->write_closed_error = GRPC_ERROR_REF(error);
    s->write_closed = true;
    fail_pending_writes(exec_ctx, t, s, GRPC_ERROR_REF(error));
    grpc_chttp2_maybe_complete_recv_trailing_metadata(exec_ctx, t, s);
  }
  if (s->read_closed && s->write_closed) {
    if (s->id != 0) {
      remove_stream(exec_ctx, t, s->id,
                    removal_error(GRPC_ERROR_REF(error), s, "Stream removed"));
    }
    GRPC_CHTTP2_STREAM_UNREF(exec_ctx, s, "chttp2");
  }
  GRPC_ERROR_UNREF(error);
}

static void close_from_api(grpc_exec_ctx *exec_ctx, grpc_chttp2_transport *t,
                           grpc_chttp2_stream *s, grpc_error *error) {
  grpc_slice hdr;
  grpc_slice status_hdr;
  grpc_slice message_pfx;
  uint8_t *p;
  uint32_t len = 0;
  grpc_status_code grpc_status;
  grpc_chttp2_error_code http_error;
  status_codes_from_error(error, s->deadline, &http_error, &grpc_status);

  GPR_ASSERT(grpc_status >= 0 && (int)grpc_status < 100);

  if (s->id != 0 && !t->is_client) {
    /* Hand roll a header block.
       This is unnecessarily ugly - at some point we should find a more
       elegant
       solution.
       It's complicated by the fact that our send machinery would be dead by
       the
       time we got around to sending this, so instead we ignore HPACK
       compression
       and just write the uncompressed bytes onto the wire. */
    status_hdr = grpc_slice_malloc(15 + (grpc_status >= 10));
    p = GRPC_SLICE_START_PTR(status_hdr);
    *p++ = 0x40; /* literal header */
    *p++ = 11;   /* len(grpc-status) */
    *p++ = 'g';
    *p++ = 'r';
    *p++ = 'p';
    *p++ = 'c';
    *p++ = '-';
    *p++ = 's';
    *p++ = 't';
    *p++ = 'a';
    *p++ = 't';
    *p++ = 'u';
    *p++ = 's';
    if (grpc_status < 10) {
      *p++ = 1;
      *p++ = (uint8_t)('0' + grpc_status);
    } else {
      *p++ = 2;
      *p++ = (uint8_t)('0' + (grpc_status / 10));
      *p++ = (uint8_t)('0' + (grpc_status % 10));
    }
    GPR_ASSERT(p == GRPC_SLICE_END_PTR(status_hdr));
    len += (uint32_t)GRPC_SLICE_LENGTH(status_hdr);

    const char *optional_message =
        grpc_error_get_str(error, GRPC_ERROR_STR_GRPC_MESSAGE);

    if (optional_message != NULL) {
      size_t msg_len = strlen(optional_message);
      GPR_ASSERT(msg_len < 127);
      message_pfx = grpc_slice_malloc(15);
      p = GRPC_SLICE_START_PTR(message_pfx);
      *p++ = 0x40;
      *p++ = 12; /* len(grpc-message) */
      *p++ = 'g';
      *p++ = 'r';
      *p++ = 'p';
      *p++ = 'c';
      *p++ = '-';
      *p++ = 'm';
      *p++ = 'e';
      *p++ = 's';
      *p++ = 's';
      *p++ = 'a';
      *p++ = 'g';
      *p++ = 'e';
      *p++ = (uint8_t)msg_len;
      GPR_ASSERT(p == GRPC_SLICE_END_PTR(message_pfx));
      len += (uint32_t)GRPC_SLICE_LENGTH(message_pfx);
      len += (uint32_t)msg_len;
    }

    hdr = grpc_slice_malloc(9);
    p = GRPC_SLICE_START_PTR(hdr);
    *p++ = (uint8_t)(len >> 16);
    *p++ = (uint8_t)(len >> 8);
    *p++ = (uint8_t)(len);
    *p++ = GRPC_CHTTP2_FRAME_HEADER;
    *p++ = GRPC_CHTTP2_DATA_FLAG_END_STREAM | GRPC_CHTTP2_DATA_FLAG_END_HEADERS;
    *p++ = (uint8_t)(s->id >> 24);
    *p++ = (uint8_t)(s->id >> 16);
    *p++ = (uint8_t)(s->id >> 8);
    *p++ = (uint8_t)(s->id);
    GPR_ASSERT(p == GRPC_SLICE_END_PTR(hdr));

    grpc_slice_buffer_add(&t->qbuf, hdr);
    grpc_slice_buffer_add(&t->qbuf, status_hdr);
    if (optional_message) {
      grpc_slice_buffer_add(&t->qbuf, message_pfx);
      grpc_slice_buffer_add(&t->qbuf,
                            grpc_slice_from_copied_string(optional_message));
    }
    grpc_slice_buffer_add(
        &t->qbuf, grpc_chttp2_rst_stream_create(s->id, GRPC_CHTTP2_NO_ERROR,
                                                &s->stats.outgoing));
  }

  const char *msg = grpc_error_get_str(error, GRPC_ERROR_STR_GRPC_MESSAGE);
  bool free_msg = false;
  if (msg == NULL) {
    free_msg = true;
    msg = grpc_error_string(error);
  }
  grpc_slice msg_slice = grpc_slice_from_copied_string(msg);
  grpc_chttp2_fake_status(exec_ctx, t, s, grpc_status, &msg_slice);
  if (free_msg) grpc_error_free_string(msg);

  grpc_chttp2_mark_stream_closed(exec_ctx, t, s, 1, 1, error);
  grpc_chttp2_initiate_write(exec_ctx, t, false, "close_from_api");
}

typedef struct {
  grpc_exec_ctx *exec_ctx;
  grpc_error *error;
  grpc_chttp2_transport *t;
} cancel_stream_cb_args;

static void cancel_stream_cb(void *user_data, uint32_t key, void *stream) {
  cancel_stream_cb_args *args = user_data;
  grpc_chttp2_stream *s = stream;
  grpc_chttp2_cancel_stream(args->exec_ctx, args->t, s,
                            GRPC_ERROR_REF(args->error));
}

static void end_all_the_calls(grpc_exec_ctx *exec_ctx, grpc_chttp2_transport *t,
                              grpc_error *error) {
  cancel_stream_cb_args args = {exec_ctx, error, t};
  grpc_chttp2_stream_map_for_each(&t->stream_map, cancel_stream_cb, &args);
  GRPC_ERROR_UNREF(error);
}

/** update window from a settings change */
typedef struct {
  grpc_chttp2_transport *t;
  grpc_exec_ctx *exec_ctx;
} update_global_window_args;

static void update_global_window(void *args, uint32_t id, void *stream) {
  update_global_window_args *a = args;
  grpc_chttp2_transport *t = a->t;
  grpc_chttp2_stream *s = stream;
  int was_zero;
  int is_zero;
  int64_t initial_window_update = t->initial_window_update;

  if (initial_window_update > 0) {
    was_zero = s->outgoing_window <= 0;
    GRPC_CHTTP2_FLOW_CREDIT_STREAM("settings", t, s, outgoing_window,
                                   initial_window_update);
    is_zero = s->outgoing_window <= 0;

    if (was_zero && !is_zero) {
      grpc_chttp2_become_writable(a->exec_ctx, t, s, true,
                                  "update_global_window");
    }
  } else {
    GRPC_CHTTP2_FLOW_DEBIT_STREAM("settings", t, s, outgoing_window,
                                  -initial_window_update);
  }
}

/*******************************************************************************
 * INPUT PROCESSING - PARSING
 */

static void read_action_begin(grpc_exec_ctx *exec_ctx, void *tp,
                              grpc_error *error) {
  /* Control flow:
     reading_action_locked ->
       (parse_unlocked -> post_parse_locked)? ->
       post_reading_action_locked */
  GPR_TIMER_BEGIN("reading_action", 0);
  grpc_chttp2_transport *t = tp;
  grpc_combiner_execute(exec_ctx, t->combiner, &t->read_action_locked,
                        GRPC_ERROR_REF(error), false);
  GPR_TIMER_END("reading_action", 0);
}

static grpc_error *try_http_parsing(grpc_exec_ctx *exec_ctx,
                                    grpc_chttp2_transport *t) {
  grpc_http_parser parser;
  size_t i = 0;
  grpc_error *error = GRPC_ERROR_NONE;
  grpc_http_response response;
  memset(&response, 0, sizeof(response));

  grpc_http_parser_init(&parser, GRPC_HTTP_RESPONSE, &response);

  grpc_error *parse_error = GRPC_ERROR_NONE;
  for (; i < t->read_buffer.count && parse_error == GRPC_ERROR_NONE; i++) {
    parse_error =
        grpc_http_parser_parse(&parser, t->read_buffer.slices[i], NULL);
  }
  if (parse_error == GRPC_ERROR_NONE &&
      (parse_error = grpc_http_parser_eof(&parser)) == GRPC_ERROR_NONE) {
    error = grpc_error_set_int(
        GRPC_ERROR_CREATE("Trying to connect an http1.x server"),
        GRPC_ERROR_INT_HTTP_STATUS, response.status);
  }
  GRPC_ERROR_UNREF(parse_error);

  grpc_http_parser_destroy(&parser);
  grpc_http_response_destroy(&response);
  return error;
}

static void read_action_locked(grpc_exec_ctx *exec_ctx, void *tp,
                               grpc_error *error) {
  GPR_TIMER_BEGIN("reading_action_locked", 0);

  grpc_chttp2_transport *t = tp;

  GRPC_ERROR_REF(error);

  grpc_error *err = error;
  if (err != GRPC_ERROR_NONE) {
    err = grpc_error_set_int(
        GRPC_ERROR_CREATE_REFERENCING("Endpoint read failed", &err, 1),
        GRPC_ERROR_INT_OCCURRED_DURING_WRITE, t->write_state);
  }
  GPR_SWAP(grpc_error *, err, error);
  GRPC_ERROR_UNREF(err);
  if (!t->closed) {
    GPR_TIMER_BEGIN("reading_action.parse", 0);
    size_t i = 0;
    grpc_error *errors[3] = {GRPC_ERROR_REF(error), GRPC_ERROR_NONE,
                             GRPC_ERROR_NONE};
    for (; i < t->read_buffer.count && errors[1] == GRPC_ERROR_NONE; i++) {
      errors[1] =
          grpc_chttp2_perform_read(exec_ctx, t, t->read_buffer.slices[i]);
    };
    if (errors[1] != GRPC_ERROR_NONE) {
      errors[2] = try_http_parsing(exec_ctx, t);
      GRPC_ERROR_UNREF(error);
      error = GRPC_ERROR_CREATE_REFERENCING("Failed parsing HTTP/2", errors,
                                            GPR_ARRAY_SIZE(errors));
    }
    for (i = 0; i < GPR_ARRAY_SIZE(errors); i++) {
      GRPC_ERROR_UNREF(errors[i]);
    }
    GPR_TIMER_END("reading_action.parse", 0);

    GPR_TIMER_BEGIN("post_parse_locked", 0);
    if (t->initial_window_update != 0) {
      update_global_window_args args = {t, exec_ctx};
      grpc_chttp2_stream_map_for_each(&t->stream_map, update_global_window,
                                      &args);
      t->initial_window_update = 0;
    }
    /* handle higher level things */
    if (t->incoming_window < t->connection_window_target * 3 / 4) {
      int64_t announce_bytes = t->connection_window_target - t->incoming_window;
      GRPC_CHTTP2_FLOW_CREDIT_TRANSPORT("parsed", t, announce_incoming_window,
                                        announce_bytes);
      GRPC_CHTTP2_FLOW_CREDIT_TRANSPORT("parsed", t, incoming_window,
                                        announce_bytes);
      grpc_chttp2_initiate_write(exec_ctx, t, false, "global incoming window");
    }

    GPR_TIMER_END("post_parse_locked", 0);
  }

  GPR_TIMER_BEGIN("post_reading_action_locked", 0);
  bool keep_reading = false;
  if (error == GRPC_ERROR_NONE && t->closed) {
    error = GRPC_ERROR_CREATE("Transport closed");
  }
  if (error != GRPC_ERROR_NONE) {
    close_transport_locked(exec_ctx, t, GRPC_ERROR_REF(error));
    t->endpoint_reading = 0;
  } else if (!t->closed) {
    keep_reading = true;
    GRPC_CHTTP2_REF_TRANSPORT(t, "keep_reading");
  }
  grpc_slice_buffer_reset_and_unref_internal(exec_ctx, &t->read_buffer);

  if (keep_reading) {
    grpc_endpoint_read(exec_ctx, t->ep, &t->read_buffer, &t->read_action_begin);
    GRPC_CHTTP2_UNREF_TRANSPORT(exec_ctx, t, "keep_reading");
  } else {
    GRPC_CHTTP2_UNREF_TRANSPORT(exec_ctx, t, "reading_action");
  }

  GPR_TIMER_END("post_reading_action_locked", 0);

  GRPC_ERROR_UNREF(error);

  GPR_TIMER_END("reading_action_locked", 0);
}

/*******************************************************************************
 * CALLBACK LOOP
 */

static void connectivity_state_set(grpc_exec_ctx *exec_ctx,
                                   grpc_chttp2_transport *t,
                                   grpc_connectivity_state state,
                                   grpc_error *error, const char *reason) {
  GRPC_CHTTP2_IF_TRACING(
      gpr_log(GPR_DEBUG, "set connectivity_state=%d", state));
  grpc_connectivity_state_set(exec_ctx, &t->channel_callback.state_tracker,
                              state, error, reason);
}

/*******************************************************************************
 * POLLSET STUFF
 */

static void set_pollset(grpc_exec_ctx *exec_ctx, grpc_transport *gt,
                        grpc_stream *gs, grpc_pollset *pollset) {
  grpc_chttp2_transport *t = (grpc_chttp2_transport *)gt;
  grpc_endpoint_add_to_pollset(exec_ctx, t->ep, pollset);
}

static void set_pollset_set(grpc_exec_ctx *exec_ctx, grpc_transport *gt,
                            grpc_stream *gs, grpc_pollset_set *pollset_set) {
  grpc_chttp2_transport *t = (grpc_chttp2_transport *)gt;
  grpc_endpoint_add_to_pollset_set(exec_ctx, t->ep, pollset_set);
}

/*******************************************************************************
 * BYTE STREAM
 */

static void incoming_byte_stream_unref(grpc_exec_ctx *exec_ctx,
                                       grpc_chttp2_incoming_byte_stream *bs) {
  if (gpr_unref(&bs->refs)) {
    GRPC_ERROR_UNREF(bs->error);
    grpc_slice_buffer_destroy_internal(exec_ctx, &bs->slices);
    gpr_mu_destroy(&bs->slice_mu);
    gpr_free(bs);
  }
}

static void incoming_byte_stream_update_flow_control(grpc_exec_ctx *exec_ctx,
                                                     grpc_chttp2_transport *t,
                                                     grpc_chttp2_stream *s,
                                                     size_t max_size_hint,
                                                     size_t have_already) {
  uint32_t max_recv_bytes;

  /* clamp max recv hint to an allowable size */
  if (max_size_hint >= UINT32_MAX - t->stream_lookahead) {
    max_recv_bytes = UINT32_MAX - t->stream_lookahead;
  } else {
    max_recv_bytes = (uint32_t)max_size_hint;
  }

  /* account for bytes already received but unknown to higher layers */
  if (max_recv_bytes >= have_already) {
    max_recv_bytes -= (uint32_t)have_already;
  } else {
    max_recv_bytes = 0;
  }

  /* add some small lookahead to keep pipelines flowing */
  GPR_ASSERT(max_recv_bytes <= UINT32_MAX - t->stream_lookahead);
  max_recv_bytes += t->stream_lookahead;
  if (s->max_recv_bytes < max_recv_bytes) {
    uint32_t add_max_recv_bytes = max_recv_bytes - s->max_recv_bytes;
    bool new_window_write_is_covered_by_poller =
        s->max_recv_bytes < have_already;
    GRPC_CHTTP2_FLOW_CREDIT_STREAM("op", t, s, max_recv_bytes,
                                   add_max_recv_bytes);
    GRPC_CHTTP2_FLOW_CREDIT_STREAM("op", t, s, incoming_window,
                                   add_max_recv_bytes);
    GRPC_CHTTP2_FLOW_CREDIT_STREAM("op", t, s, announce_window,
                                   add_max_recv_bytes);
    grpc_chttp2_become_writable(exec_ctx, t, s,
                                new_window_write_is_covered_by_poller,
                                "read_incoming_stream");
  }
}

static void incoming_byte_stream_next_locked(grpc_exec_ctx *exec_ctx,
                                             void *argp,
                                             grpc_error *error_ignored) {
  grpc_chttp2_incoming_byte_stream *bs = argp;
  grpc_chttp2_transport *t = bs->transport;
  grpc_chttp2_stream *s = bs->stream;

  if (bs->is_tail) {
    gpr_mu_lock(&bs->slice_mu);
    size_t cur_length = bs->slices.length;
    gpr_mu_unlock(&bs->slice_mu);
    incoming_byte_stream_update_flow_control(
        exec_ctx, t, s, bs->next_action.max_size_hint, cur_length);
  }
  gpr_mu_lock(&bs->slice_mu);
  if (bs->slices.count > 0) {
    *bs->next_action.slice = grpc_slice_buffer_take_first(&bs->slices);
    grpc_closure_run(exec_ctx, bs->next_action.on_complete, GRPC_ERROR_NONE);
  } else if (bs->error != GRPC_ERROR_NONE) {
    grpc_closure_run(exec_ctx, bs->next_action.on_complete,
                     GRPC_ERROR_REF(bs->error));
  } else {
    bs->on_next = bs->next_action.on_complete;
    bs->next = bs->next_action.slice;
  }
  gpr_mu_unlock(&bs->slice_mu);
  incoming_byte_stream_unref(exec_ctx, bs);
}

static int incoming_byte_stream_next(grpc_exec_ctx *exec_ctx,
                                     grpc_byte_stream *byte_stream,
                                     grpc_slice *slice, size_t max_size_hint,
                                     grpc_closure *on_complete) {
  GPR_TIMER_BEGIN("incoming_byte_stream_next", 0);
  grpc_chttp2_incoming_byte_stream *bs =
      (grpc_chttp2_incoming_byte_stream *)byte_stream;
  gpr_ref(&bs->refs);
  bs->next_action.slice = slice;
  bs->next_action.max_size_hint = max_size_hint;
  bs->next_action.on_complete = on_complete;
  grpc_closure_init(&bs->next_action.closure, incoming_byte_stream_next_locked,
                    bs);
  grpc_combiner_execute(exec_ctx, bs->transport->combiner,
                        &bs->next_action.closure, GRPC_ERROR_NONE, false);
  GPR_TIMER_END("incoming_byte_stream_next", 0);
  return 0;
}

static void incoming_byte_stream_destroy(grpc_exec_ctx *exec_ctx,
                                         grpc_byte_stream *byte_stream);

static void incoming_byte_stream_destroy_locked(grpc_exec_ctx *exec_ctx,
                                                void *byte_stream,
                                                grpc_error *error_ignored) {
  grpc_chttp2_incoming_byte_stream *bs = byte_stream;
  GPR_ASSERT(bs->base.destroy == incoming_byte_stream_destroy);
  decrement_active_streams_locked(exec_ctx, bs->transport, bs->stream);
  incoming_byte_stream_unref(exec_ctx, bs);
}

static void incoming_byte_stream_destroy(grpc_exec_ctx *exec_ctx,
                                         grpc_byte_stream *byte_stream) {
  GPR_TIMER_BEGIN("incoming_byte_stream_destroy", 0);
  grpc_chttp2_incoming_byte_stream *bs =
      (grpc_chttp2_incoming_byte_stream *)byte_stream;
  grpc_closure_init(&bs->destroy_action, incoming_byte_stream_destroy_locked,
                    bs);
  grpc_combiner_execute(exec_ctx, bs->transport->combiner, &bs->destroy_action,
                        GRPC_ERROR_NONE, false);
  GPR_TIMER_END("incoming_byte_stream_destroy", 0);
}

static void incoming_byte_stream_publish_error(
    grpc_exec_ctx *exec_ctx, grpc_chttp2_incoming_byte_stream *bs,
    grpc_error *error) {
  GPR_ASSERT(error != GRPC_ERROR_NONE);
  grpc_exec_ctx_sched(exec_ctx, bs->on_next, GRPC_ERROR_REF(error), NULL);
  bs->on_next = NULL;
  GRPC_ERROR_UNREF(bs->error);
  bs->error = error;
}

void grpc_chttp2_incoming_byte_stream_push(grpc_exec_ctx *exec_ctx,
                                           grpc_chttp2_incoming_byte_stream *bs,
                                           grpc_slice slice) {
  gpr_mu_lock(&bs->slice_mu);
  if (bs->remaining_bytes < GRPC_SLICE_LENGTH(slice)) {
    incoming_byte_stream_publish_error(
        exec_ctx, bs, GRPC_ERROR_CREATE("Too many bytes in stream"));
  } else {
    bs->remaining_bytes -= (uint32_t)GRPC_SLICE_LENGTH(slice);
    if (bs->on_next != NULL) {
      *bs->next = slice;
      grpc_exec_ctx_sched(exec_ctx, bs->on_next, GRPC_ERROR_NONE, NULL);
      bs->on_next = NULL;
    } else {
      grpc_slice_buffer_add(&bs->slices, slice);
    }
  }
  gpr_mu_unlock(&bs->slice_mu);
}

void grpc_chttp2_incoming_byte_stream_finished(
    grpc_exec_ctx *exec_ctx, grpc_chttp2_incoming_byte_stream *bs,
    grpc_error *error) {
  if (error == GRPC_ERROR_NONE) {
    gpr_mu_lock(&bs->slice_mu);
    if (bs->remaining_bytes != 0) {
      error = GRPC_ERROR_CREATE("Truncated message");
    }
    gpr_mu_unlock(&bs->slice_mu);
  }
  if (error != GRPC_ERROR_NONE) {
    incoming_byte_stream_publish_error(exec_ctx, bs, error);
  }
  incoming_byte_stream_unref(exec_ctx, bs);
}

grpc_chttp2_incoming_byte_stream *grpc_chttp2_incoming_byte_stream_create(
    grpc_exec_ctx *exec_ctx, grpc_chttp2_transport *t, grpc_chttp2_stream *s,
    uint32_t frame_size, uint32_t flags) {
  grpc_chttp2_incoming_byte_stream *incoming_byte_stream =
      gpr_malloc(sizeof(*incoming_byte_stream));
  incoming_byte_stream->base.length = frame_size;
  incoming_byte_stream->remaining_bytes = frame_size;
  incoming_byte_stream->base.flags = flags;
  incoming_byte_stream->base.next = incoming_byte_stream_next;
  incoming_byte_stream->base.destroy = incoming_byte_stream_destroy;
  gpr_mu_init(&incoming_byte_stream->slice_mu);
  gpr_ref_init(&incoming_byte_stream->refs, 2);
  incoming_byte_stream->next_message = NULL;
  incoming_byte_stream->transport = t;
  incoming_byte_stream->stream = s;
  gpr_ref(&incoming_byte_stream->stream->active_streams);
  grpc_slice_buffer_init(&incoming_byte_stream->slices);
  incoming_byte_stream->on_next = NULL;
  incoming_byte_stream->is_tail = 1;
  incoming_byte_stream->error = GRPC_ERROR_NONE;
  grpc_chttp2_incoming_frame_queue *q = &s->incoming_frames;
  if (q->head == NULL) {
    q->head = incoming_byte_stream;
  } else {
    q->tail->is_tail = 0;
    q->tail->next_message = incoming_byte_stream;
  }
  q->tail = incoming_byte_stream;
  grpc_chttp2_maybe_complete_recv_message(exec_ctx, t, s);
  return incoming_byte_stream;
}

/*******************************************************************************
 * RESOURCE QUOTAS
 */

static void post_benign_reclaimer(grpc_exec_ctx *exec_ctx,
                                  grpc_chttp2_transport *t) {
  if (!t->benign_reclaimer_registered) {
    t->benign_reclaimer_registered = true;
    GRPC_CHTTP2_REF_TRANSPORT(t, "benign_reclaimer");
    grpc_resource_user_post_reclaimer(exec_ctx,
                                      grpc_endpoint_get_resource_user(t->ep),
                                      false, &t->benign_reclaimer);
  }
}

static void post_destructive_reclaimer(grpc_exec_ctx *exec_ctx,
                                       grpc_chttp2_transport *t) {
  if (!t->destructive_reclaimer_registered) {
    t->destructive_reclaimer_registered = true;
    GRPC_CHTTP2_REF_TRANSPORT(t, "destructive_reclaimer");
    grpc_resource_user_post_reclaimer(exec_ctx,
                                      grpc_endpoint_get_resource_user(t->ep),
                                      true, &t->destructive_reclaimer);
  }
}

static void benign_reclaimer(grpc_exec_ctx *exec_ctx, void *arg,
                             grpc_error *error) {
  grpc_chttp2_transport *t = arg;
  grpc_combiner_execute(exec_ctx, t->combiner, &t->benign_reclaimer_locked,
                        GRPC_ERROR_REF(error), false);
}

static void destructive_reclaimer(grpc_exec_ctx *exec_ctx, void *arg,
                                  grpc_error *error) {
  grpc_chttp2_transport *t = arg;
  grpc_combiner_execute(exec_ctx, t->combiner, &t->destructive_reclaimer_locked,
                        GRPC_ERROR_REF(error), false);
}

static void benign_reclaimer_locked(grpc_exec_ctx *exec_ctx, void *arg,
                                    grpc_error *error) {
  grpc_chttp2_transport *t = arg;
  if (error == GRPC_ERROR_NONE &&
      grpc_chttp2_stream_map_size(&t->stream_map) == 0) {
    /* Channel with no active streams: send a goaway to try and make it
     * disconnect cleanly */
    if (grpc_resource_quota_trace) {
      gpr_log(GPR_DEBUG, "HTTP2: %s - send goaway to free memory",
              t->peer_string);
    }
    send_goaway(exec_ctx, t, GRPC_CHTTP2_ENHANCE_YOUR_CALM,
                grpc_slice_from_static_string("Buffers full"));
  } else if (error == GRPC_ERROR_NONE && grpc_resource_quota_trace) {
    gpr_log(GPR_DEBUG,
            "HTTP2: %s - skip benign reclamation, there are still %" PRIdPTR
            " streams",
            t->peer_string, grpc_chttp2_stream_map_size(&t->stream_map));
  }
  t->benign_reclaimer_registered = false;
  if (error != GRPC_ERROR_CANCELLED) {
    grpc_resource_user_finish_reclamation(
        exec_ctx, grpc_endpoint_get_resource_user(t->ep));
  }
  GRPC_CHTTP2_UNREF_TRANSPORT(exec_ctx, t, "benign_reclaimer");
}

static void destructive_reclaimer_locked(grpc_exec_ctx *exec_ctx, void *arg,
                                         grpc_error *error) {
  grpc_chttp2_transport *t = arg;
  size_t n = grpc_chttp2_stream_map_size(&t->stream_map);
  t->destructive_reclaimer_registered = false;
  if (error == GRPC_ERROR_NONE && n > 0) {
    grpc_chttp2_stream *s = grpc_chttp2_stream_map_rand(&t->stream_map);
    if (grpc_resource_quota_trace) {
      gpr_log(GPR_DEBUG, "HTTP2: %s - abandon stream id %d", t->peer_string,
              s->id);
    }
    grpc_chttp2_cancel_stream(
        exec_ctx, t, s, grpc_error_set_int(GRPC_ERROR_CREATE("Buffers full"),
                                           GRPC_ERROR_INT_HTTP2_ERROR,
                                           GRPC_CHTTP2_ENHANCE_YOUR_CALM));
    if (n > 1) {
      /* Since we cancel one stream per destructive reclamation, if
         there are more streams left, we can immediately post a new
         reclaimer in case the resource quota needs to free more
         memory */
      post_destructive_reclaimer(exec_ctx, t);
    }
  }
  if (error != GRPC_ERROR_CANCELLED) {
    grpc_resource_user_finish_reclamation(
        exec_ctx, grpc_endpoint_get_resource_user(t->ep));
  }
  GRPC_CHTTP2_UNREF_TRANSPORT(exec_ctx, t, "destructive_reclaimer");
}

/*******************************************************************************
 * TRACING
 */

static char *format_flowctl_context_var(const char *context, const char *var,
                                        int64_t val, uint32_t id) {
  char *name;
  if (context == NULL) {
    name = gpr_strdup(var);
  } else if (0 == strcmp(context, "t")) {
    GPR_ASSERT(id == 0);
    gpr_asprintf(&name, "TRANSPORT:%s", var);
  } else if (0 == strcmp(context, "s")) {
    GPR_ASSERT(id != 0);
    gpr_asprintf(&name, "STREAM[%d]:%s", id, var);
  } else {
    gpr_asprintf(&name, "BAD_CONTEXT[%s][%d]:%s", context, id, var);
  }
  char *name_fld = gpr_leftpad(name, ' ', 64);
  char *value;
  gpr_asprintf(&value, "%" PRId64, val);
  char *value_fld = gpr_leftpad(value, ' ', 8);
  char *result;
  gpr_asprintf(&result, "%s %s", name_fld, value_fld);
  gpr_free(name);
  gpr_free(name_fld);
  gpr_free(value);
  gpr_free(value_fld);
  return result;
}

void grpc_chttp2_flowctl_trace(const char *file, int line, const char *phase,
                               grpc_chttp2_flowctl_op op, const char *context1,
                               const char *var1, const char *context2,
                               const char *var2, int is_client,
                               uint32_t stream_id, int64_t val1, int64_t val2) {
  char *tmp_phase;
  char *label1 = format_flowctl_context_var(context1, var1, val1, stream_id);
  char *label2 = format_flowctl_context_var(context2, var2, val2, stream_id);
  char *clisvr = is_client ? "client" : "server";
  char *prefix;

  tmp_phase = gpr_leftpad(phase, ' ', 8);
  gpr_asprintf(&prefix, "FLOW %s: %s ", tmp_phase, clisvr);
  gpr_free(tmp_phase);

  switch (op) {
    case GRPC_CHTTP2_FLOWCTL_MOVE:
      if (val2 != 0) {
        gpr_log(file, line, GPR_LOG_SEVERITY_DEBUG,
                "%sMOVE   %s <- %s giving %" PRId64, prefix, label1, label2,
                val1 + val2);
      }
      break;
    case GRPC_CHTTP2_FLOWCTL_CREDIT:
      GPR_ASSERT(val2 >= 0);
      if (val2 != 0) {
        gpr_log(file, line, GPR_LOG_SEVERITY_DEBUG,
                "%sCREDIT %s by %s giving %" PRId64, prefix, label1, label2,
                val1 + val2);
      }
      break;
    case GRPC_CHTTP2_FLOWCTL_DEBIT:
      GPR_ASSERT(val2 >= 0);
      if (val2 != 0) {
        gpr_log(file, line, GPR_LOG_SEVERITY_DEBUG,
                "%sDEBIT  %s by %s giving %" PRId64, prefix, label1, label2,
                val1 - val2);
      }
      break;
  }

  gpr_free(label1);
  gpr_free(label2);
  gpr_free(prefix);
}

/*******************************************************************************
 * INTEGRATION GLUE
 */

static char *chttp2_get_peer(grpc_exec_ctx *exec_ctx, grpc_transport *t) {
  return gpr_strdup(((grpc_chttp2_transport *)t)->peer_string);
}

/*******************************************************************************
 * MONITORING
 */
static grpc_endpoint *chttp2_get_endpoint(grpc_exec_ctx *exec_ctx,
                                          grpc_transport *t) {
  return ((grpc_chttp2_transport *)t)->ep;
}

static const grpc_transport_vtable vtable = {sizeof(grpc_chttp2_stream),
                                             "chttp2",
                                             init_stream,
                                             set_pollset,
                                             set_pollset_set,
                                             perform_stream_op,
                                             perform_transport_op,
                                             destroy_stream,
                                             destroy_transport,
                                             chttp2_get_peer,
                                             chttp2_get_endpoint};

grpc_transport *grpc_create_chttp2_transport(
    grpc_exec_ctx *exec_ctx, const grpc_channel_args *channel_args,
    grpc_endpoint *ep, int is_client) {
  grpc_chttp2_transport *t = gpr_malloc(sizeof(grpc_chttp2_transport));
  init_transport(exec_ctx, t, channel_args, ep, is_client != 0);
  return &t->base;
}

void grpc_chttp2_transport_start_reading(grpc_exec_ctx *exec_ctx,
                                         grpc_transport *transport,
                                         grpc_slice_buffer *read_buffer) {
  grpc_chttp2_transport *t = (grpc_chttp2_transport *)transport;
  GRPC_CHTTP2_REF_TRANSPORT(
      t, "reading_action"); /* matches unref inside reading_action */
  if (read_buffer != NULL) {
    grpc_slice_buffer_move_into(read_buffer, &t->read_buffer);
    gpr_free(read_buffer);
  }
  read_action_begin(exec_ctx, t, GRPC_ERROR_NONE);
}<|MERGE_RESOLUTION|>--- conflicted
+++ resolved
@@ -961,9 +961,12 @@
                          bool is_client, bool is_initial) {
   for (grpc_linked_mdelem *md = md_batch->list.head; md != md_batch->list.tail;
        md = md->next) {
+    char *key = grpc_dump_slice(GRPC_MDKEY(md->md), GPR_DUMP_ASCII);
+    char *value = grpc_dump_slice(GRPC_MDVALUE(md->md), GPR_DUMP_ASCII);
     gpr_log(GPR_INFO, "HTTP:%d:%s:%s: %s: %s", id, is_initial ? "HDR" : "TRL",
-            is_client ? "CLI" : "SVR", grpc_mdstr_as_c_string(md->md->key),
-            grpc_mdstr_as_c_string(md->md->value));
+            is_client ? "CLI" : "SVR", key, value);
+    gpr_free(key);
+    gpr_free(value);
   }
 }
 
@@ -1493,7 +1496,6 @@
     char status_string[GPR_LTOA_MIN_BUFSIZE];
     gpr_ltoa(status, status_string);
     grpc_chttp2_incoming_metadata_buffer_add(
-<<<<<<< HEAD
         &s->metadata_buffer[1],
         grpc_mdelem_from_slices(exec_ctx, GRPC_MDSTR_GRPC_STATUS,
                                 grpc_slice_from_copied_string(status_string)));
@@ -1502,18 +1504,6 @@
           &s->metadata_buffer[1],
           grpc_mdelem_from_slices(exec_ctx, GRPC_MDSTR_GRPC_MESSAGE,
                                   grpc_slice_ref_internal(*slice)));
-=======
-        &s->metadata_buffer[1], grpc_mdelem_from_metadata_strings(
-                                    exec_ctx, GRPC_MDSTR_GRPC_STATUS,
-                                    grpc_mdstr_from_string(status_string)));
-    if (slice) {
-      grpc_chttp2_incoming_metadata_buffer_add(
-          &s->metadata_buffer[1],
-          grpc_mdelem_from_metadata_strings(
-              exec_ctx, GRPC_MDSTR_GRPC_MESSAGE,
-              grpc_mdstr_from_slice(exec_ctx,
-                                    grpc_slice_ref_internal(*slice))));
->>>>>>> 369ddc52
     }
     s->published_metadata[1] = GRPC_METADATA_SYNTHESIZED_FROM_FAKE;
     grpc_chttp2_maybe_complete_recv_trailing_metadata(exec_ctx, t, s);
