--- conflicted
+++ resolved
@@ -670,17 +670,10 @@
   /* Allocate the data for the tracking of the new RR policy's connectivity.
    * It'll be deallocated in glb_rr_connectivity_changed() */
   rr_connectivity_data *rr_connectivity =
-<<<<<<< HEAD
       gpr_zalloc(sizeof(rr_connectivity_data));
-  grpc_closure_init(&rr_connectivity->on_change, glb_rr_connectivity_changed,
-                    rr_connectivity, grpc_schedule_on_exec_ctx);
-=======
-      gpr_malloc(sizeof(rr_connectivity_data));
-  memset(rr_connectivity, 0, sizeof(rr_connectivity_data));
   grpc_closure_init(&rr_connectivity->on_change,
                     glb_rr_connectivity_changed_locked, rr_connectivity,
                     grpc_combiner_scheduler(glb_policy->base.combiner, false));
->>>>>>> e1bc938b
   rr_connectivity->glb_policy = glb_policy;
   rr_connectivity->state = new_rr_state;
 
