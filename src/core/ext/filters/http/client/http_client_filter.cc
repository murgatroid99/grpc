--- conflicted
+++ resolved
@@ -68,14 +68,8 @@
   size_t max_payload_size_for_get;
 } channel_data;
 
-<<<<<<< HEAD
-static grpc_error *client_filter_incoming_metadata(grpc_call_element *elem,
-                                                   grpc_metadata_batch *b) {
-=======
-static grpc_error* client_filter_incoming_metadata(grpc_exec_ctx* exec_ctx,
-                                                   grpc_call_element* elem,
+static grpc_error* client_filter_incoming_metadata(grpc_call_element* elem,
                                                    grpc_metadata_batch* b) {
->>>>>>> d9da7387
   if (b->idx.named.status != NULL) {
     if (grpc_mdelem_eq(b->idx.named.status->md, GRPC_MDELEM_STATUS_200)) {
       grpc_metadata_batch_remove(b, b->idx.named.status);
@@ -141,16 +135,9 @@
   return GRPC_ERROR_NONE;
 }
 
-<<<<<<< HEAD
-static void recv_initial_metadata_ready(void *user_data, grpc_error *error) {
-  grpc_call_element *elem = (grpc_call_element *)user_data;
-  call_data *calld = (call_data *)elem->call_data;
-=======
-static void recv_initial_metadata_ready(grpc_exec_ctx* exec_ctx,
-                                        void* user_data, grpc_error* error) {
+static void recv_initial_metadata_ready(void* user_data, grpc_error* error) {
   grpc_call_element* elem = (grpc_call_element*)user_data;
   call_data* calld = (call_data*)elem->call_data;
->>>>>>> d9da7387
   if (error == GRPC_ERROR_NONE) {
     error = client_filter_incoming_metadata(elem, calld->recv_initial_metadata);
   } else {
@@ -159,18 +146,10 @@
   GRPC_CLOSURE_RUN(calld->original_recv_initial_metadata_ready, error);
 }
 
-<<<<<<< HEAD
-static void recv_trailing_metadata_on_complete(void *user_data,
-                                               grpc_error *error) {
-  grpc_call_element *elem = (grpc_call_element *)user_data;
-  call_data *calld = (call_data *)elem->call_data;
-=======
-static void recv_trailing_metadata_on_complete(grpc_exec_ctx* exec_ctx,
-                                               void* user_data,
+static void recv_trailing_metadata_on_complete(void* user_data,
                                                grpc_error* error) {
   grpc_call_element* elem = (grpc_call_element*)user_data;
   call_data* calld = (call_data*)elem->call_data;
->>>>>>> d9da7387
   if (error == GRPC_ERROR_NONE) {
     error =
         client_filter_incoming_metadata(elem, calld->recv_trailing_metadata);
@@ -180,37 +159,20 @@
   GRPC_CLOSURE_RUN(calld->original_recv_trailing_metadata_on_complete, error);
 }
 
-<<<<<<< HEAD
-static void send_message_on_complete(void *arg, grpc_error *error) {
-  grpc_call_element *elem = (grpc_call_element *)arg;
-  call_data *calld = (call_data *)elem->call_data;
+static void send_message_on_complete(void* arg, grpc_error* error) {
+  grpc_call_element* elem = (grpc_call_element*)arg;
+  call_data* calld = (call_data*)elem->call_data;
   grpc_byte_stream_cache_destroy(&calld->send_message_cache);
   GRPC_CLOSURE_RUN(calld->original_send_message_on_complete,
-=======
-static void send_message_on_complete(grpc_exec_ctx* exec_ctx, void* arg,
-                                     grpc_error* error) {
-  grpc_call_element* elem = (grpc_call_element*)arg;
-  call_data* calld = (call_data*)elem->call_data;
-  grpc_byte_stream_cache_destroy(exec_ctx, &calld->send_message_cache);
-  GRPC_CLOSURE_RUN(exec_ctx, calld->original_send_message_on_complete,
->>>>>>> d9da7387
                    GRPC_ERROR_REF(error));
 }
 
 // Pulls a slice from the send_message byte stream, updating
 // calld->send_message_bytes_read.
-<<<<<<< HEAD
-static grpc_error *pull_slice_from_send_message(call_data *calld) {
-  grpc_slice incoming_slice;
-  grpc_error *error = grpc_byte_stream_pull(
-      &calld->send_message_caching_stream.base, &incoming_slice);
-=======
-static grpc_error* pull_slice_from_send_message(grpc_exec_ctx* exec_ctx,
-                                                call_data* calld) {
+static grpc_error* pull_slice_from_send_message(call_data* calld) {
   grpc_slice incoming_slice;
   grpc_error* error = grpc_byte_stream_pull(
-      exec_ctx, &calld->send_message_caching_stream.base, &incoming_slice);
->>>>>>> d9da7387
+      &calld->send_message_caching_stream.base, &incoming_slice);
   if (error == GRPC_ERROR_NONE) {
     calld->send_message_bytes_read += GRPC_SLICE_LENGTH(incoming_slice);
     grpc_slice_unref_internal(incoming_slice);
@@ -223,19 +185,10 @@
 // calld->send_message_caching_stream.base.length, then we have completed
 // reading from the byte stream; otherwise, an async read has been dispatched
 // and on_send_message_next_done() will be invoked when it is complete.
-<<<<<<< HEAD
-static grpc_error *read_all_available_send_message_data(call_data *calld) {
+static grpc_error* read_all_available_send_message_data(call_data* calld) {
   while (grpc_byte_stream_next(&calld->send_message_caching_stream.base,
                                ~(size_t)0, &calld->on_send_message_next_done)) {
-    grpc_error *error = pull_slice_from_send_message(calld);
-=======
-static grpc_error* read_all_available_send_message_data(grpc_exec_ctx* exec_ctx,
-                                                        call_data* calld) {
-  while (grpc_byte_stream_next(exec_ctx,
-                               &calld->send_message_caching_stream.base,
-                               ~(size_t)0, &calld->on_send_message_next_done)) {
-    grpc_error* error = pull_slice_from_send_message(exec_ctx, calld);
->>>>>>> d9da7387
+    grpc_error* error = pull_slice_from_send_message(calld);
     if (error != GRPC_ERROR_NONE) return error;
     if (calld->send_message_bytes_read ==
         calld->send_message_caching_stream.base.length) {
@@ -246,16 +199,9 @@
 }
 
 // Async callback for grpc_byte_stream_next().
-<<<<<<< HEAD
-static void on_send_message_next_done(void *arg, grpc_error *error) {
-  grpc_call_element *elem = (grpc_call_element *)arg;
-  call_data *calld = (call_data *)elem->call_data;
-=======
-static void on_send_message_next_done(grpc_exec_ctx* exec_ctx, void* arg,
-                                      grpc_error* error) {
+static void on_send_message_next_done(void* arg, grpc_error* error) {
   grpc_call_element* elem = (grpc_call_element*)arg;
   call_data* calld = (call_data*)elem->call_data;
->>>>>>> d9da7387
   if (error != GRPC_ERROR_NONE) {
     grpc_transport_stream_op_batch_finish_with_failure(
         calld->send_message_batch, error, calld->call_combiner);
@@ -290,16 +236,9 @@
 
 // Modifies the path entry in the batch's send_initial_metadata to
 // append the base64-encoded query for a GET request.
-<<<<<<< HEAD
-static grpc_error *update_path_for_get(grpc_call_element *elem,
-                                       grpc_transport_stream_op_batch *batch) {
-  call_data *calld = (call_data *)elem->call_data;
-=======
-static grpc_error* update_path_for_get(grpc_exec_ctx* exec_ctx,
-                                       grpc_call_element* elem,
+static grpc_error* update_path_for_get(grpc_call_element* elem,
                                        grpc_transport_stream_op_batch* batch) {
   call_data* calld = (call_data*)elem->call_data;
->>>>>>> d9da7387
   grpc_slice path_slice =
       GRPC_MDVALUE(batch->payload->send_initial_metadata.send_initial_metadata
                        ->idx.named.path->md);
@@ -330,24 +269,14 @@
       grpc_slice_sub_no_ref(path_with_query_slice, 0, strlen(t));
   /* substitute previous path with the new path+query */
   grpc_mdelem mdelem_path_and_query =
-<<<<<<< HEAD
       grpc_mdelem_from_slices(GRPC_MDSTR_PATH, path_with_query_slice);
-  grpc_metadata_batch *b =
-=======
-      grpc_mdelem_from_slices(exec_ctx, GRPC_MDSTR_PATH, path_with_query_slice);
   grpc_metadata_batch* b =
->>>>>>> d9da7387
       batch->payload->send_initial_metadata.send_initial_metadata;
   return grpc_metadata_batch_substitute(b, b->idx.named.path,
                                         mdelem_path_and_query);
 }
 
-<<<<<<< HEAD
-static void remove_if_present(grpc_metadata_batch *batch,
-=======
-static void remove_if_present(grpc_exec_ctx* exec_ctx,
-                              grpc_metadata_batch* batch,
->>>>>>> d9da7387
+static void remove_if_present(grpc_metadata_batch* batch,
                               grpc_metadata_batch_callouts_index idx) {
   if (batch->idx.array[idx] != NULL) {
     grpc_metadata_batch_remove(batch, batch->idx.array[idx]);
@@ -355,16 +284,9 @@
 }
 
 static void hc_start_transport_stream_op_batch(
-<<<<<<< HEAD
-    grpc_call_element *elem, grpc_transport_stream_op_batch *batch) {
-  call_data *calld = (call_data *)elem->call_data;
-  channel_data *channeld = (channel_data *)elem->channel_data;
-=======
-    grpc_exec_ctx* exec_ctx, grpc_call_element* elem,
-    grpc_transport_stream_op_batch* batch) {
+    grpc_call_element* elem, grpc_transport_stream_op_batch* batch) {
   call_data* calld = (call_data*)elem->call_data;
   channel_data* channeld = (channel_data*)elem->channel_data;
->>>>>>> d9da7387
   GPR_TIMER_BEGIN("hc_start_transport_stream_op_batch", 0);
 
   if (batch->recv_initial_metadata) {
@@ -484,16 +406,9 @@
 }
 
 /* Constructor for call_data */
-<<<<<<< HEAD
-static grpc_error *init_call_elem(grpc_call_element *elem,
-                                  const grpc_call_element_args *args) {
-  call_data *calld = (call_data *)elem->call_data;
-=======
-static grpc_error* init_call_elem(grpc_exec_ctx* exec_ctx,
-                                  grpc_call_element* elem,
+static grpc_error* init_call_elem(grpc_call_element* elem,
                                   const grpc_call_element_args* args) {
   call_data* calld = (call_data*)elem->call_data;
->>>>>>> d9da7387
   calld->call_combiner = args->call_combiner;
   GRPC_CLOSURE_INIT(&calld->recv_initial_metadata_ready,
                     recv_initial_metadata_ready, elem,
@@ -509,15 +424,9 @@
 }
 
 /* Destructor for call_data */
-<<<<<<< HEAD
-static void destroy_call_elem(grpc_call_element *elem,
-                              const grpc_call_final_info *final_info,
-                              grpc_closure *ignored) {}
-=======
-static void destroy_call_elem(grpc_exec_ctx* exec_ctx, grpc_call_element* elem,
+static void destroy_call_elem(grpc_call_element* elem,
                               const grpc_call_final_info* final_info,
                               grpc_closure* ignored) {}
->>>>>>> d9da7387
 
 static grpc_mdelem scheme_from_args(const grpc_channel_args* args) {
   unsigned i;
@@ -607,16 +516,9 @@
 }
 
 /* Constructor for channel_data */
-<<<<<<< HEAD
-static grpc_error *init_channel_elem(grpc_channel_element *elem,
-                                     grpc_channel_element_args *args) {
-  channel_data *chand = (channel_data *)elem->channel_data;
-=======
-static grpc_error* init_channel_elem(grpc_exec_ctx* exec_ctx,
-                                     grpc_channel_element* elem,
+static grpc_error* init_channel_elem(grpc_channel_element* elem,
                                      grpc_channel_element_args* args) {
   channel_data* chand = (channel_data*)elem->channel_data;
->>>>>>> d9da7387
   GPR_ASSERT(!args->is_last);
   GPR_ASSERT(args->optional_transport != NULL);
   chand->static_scheme = scheme_from_args(args->channel_args);
@@ -630,16 +532,9 @@
 }
 
 /* Destructor for channel data */
-<<<<<<< HEAD
-static void destroy_channel_elem(grpc_channel_element *elem) {
-  channel_data *chand = (channel_data *)elem->channel_data;
+static void destroy_channel_elem(grpc_channel_element* elem) {
+  channel_data* chand = (channel_data*)elem->channel_data;
   GRPC_MDELEM_UNREF(chand->user_agent);
-=======
-static void destroy_channel_elem(grpc_exec_ctx* exec_ctx,
-                                 grpc_channel_element* elem) {
-  channel_data* chand = (channel_data*)elem->channel_data;
-  GRPC_MDELEM_UNREF(exec_ctx, chand->user_agent);
->>>>>>> d9da7387
 }
 
 const grpc_channel_filter grpc_http_client_filter = {
