--- conflicted
+++ resolved
@@ -1239,15 +1239,9 @@
       (xds_client()->lds_result_.has_value()
            ? xds_client()->lds_result_->route_config_name
            : ""),
-<<<<<<< HEAD
-      ClusterNamesForRequest(), EdsServiceNamesForRequest(), &lds_update,
-      &rds_update, &cds_update_map, &eds_update_map, &version, &nonce,
-      &type_url);
-=======
-      xds_client->xds_routing_enabled_, ads_calld->ClusterNamesForRequest(),
-      ads_calld->EdsServiceNamesForRequest(), &lds_update, &rds_update,
-      &cds_update_map, &eds_update_map, &version, &nonce, &type_url);
->>>>>>> 006c8158
+      xds_client()->xds_routing_enabled_, ClusterNamesForRequest(),
+      EdsServiceNamesForRequest(), &lds_update, &rds_update, &cds_update_map,
+      &eds_update_map, &version, &nonce, &type_url);
   grpc_slice_unref_internal(response_slice);
   if (type_url.empty()) {
     // Ignore unparsable response.
@@ -1810,12 +1804,8 @@
                      const grpc_channel_args& channel_args, grpc_error** error)
     : InternallyRefCounted<XdsClient>(&grpc_xds_client_trace),
       request_timeout_(GetRequestTimeout(channel_args)),
-<<<<<<< HEAD
+      xds_routing_enabled_(GetXdsRoutingEnabled(channel_args)),
       work_serializer_(std::move(work_serializer)),
-=======
-      xds_routing_enabled_(GetXdsRoutingEnabled(channel_args)),
-      combiner_(GRPC_COMBINER_REF(combiner, "xds_client")),
->>>>>>> 006c8158
       interested_parties_(interested_parties),
       bootstrap_(
           XdsBootstrap::ReadFromFile(this, &grpc_xds_client_trace, error)),
