--- conflicted
+++ resolved
@@ -835,13 +835,8 @@
     }
     grpc_lb_policy_update_locked(glb_policy->rr_policy, args);
   } else {
-<<<<<<< HEAD
     create_rr_locked(glb_policy, args);
-    if (GRPC_TRACER_ON(grpc_lb_glb_trace)) {
-=======
-    create_rr_locked(exec_ctx, glb_policy, args);
     if (grpc_lb_glb_trace.enabled()) {
->>>>>>> d88421a9
       gpr_log(GPR_DEBUG, "[grpclb %p] Created new RR policy %p", glb_policy,
               glb_policy->rr_policy);
     }
@@ -1207,13 +1202,8 @@
       pick_done = pick_from_internal_rr_locked(
           glb_policy, pick_args, false /* force_async */, target, wc_arg);
     }
-<<<<<<< HEAD
-  } else {  // glb_policy->rr_policy == nullptr
-    if (GRPC_TRACER_ON(grpc_lb_glb_trace)) {
-=======
   } else {  // glb_policy->rr_policy == NULL
     if (grpc_lb_glb_trace.enabled()) {
->>>>>>> d88421a9
       gpr_log(GPR_DEBUG,
               "[grpclb %p] No RR policy. Adding to grpclb's pending picks",
               glb_policy);
@@ -1277,16 +1267,9 @@
     glb_policy->updating_lb_call = false;
   } else if (!glb_policy->shutting_down) {
     /* if we aren't shutting down, restart the LB client call after some time */
-<<<<<<< HEAD
     grpc_millis next_try = grpc_backoff_step(&glb_policy->lb_call_backoff_state)
                                .next_attempt_start_time;
-    if (GRPC_TRACER_ON(grpc_lb_glb_trace)) {
-=======
-    grpc_millis next_try =
-        grpc_backoff_step(exec_ctx, &glb_policy->lb_call_backoff_state)
-            .next_attempt_start_time;
     if (grpc_lb_glb_trace.enabled()) {
->>>>>>> d88421a9
       gpr_log(GPR_DEBUG, "[grpclb %p] Connection to LB server lost...",
               glb_policy);
       grpc_millis timeout = next_try - grpc_core::ExecCtx::Get()->Now();
@@ -1331,15 +1314,10 @@
   glb_policy->client_load_report_payload = nullptr;
   if (error != GRPC_ERROR_NONE || glb_policy->lb_call == nullptr) {
     glb_policy->client_load_report_timer_pending = false;
-<<<<<<< HEAD
     GRPC_LB_POLICY_WEAK_UNREF(&glb_policy->base, "client_load_report");
-=======
-    GRPC_LB_POLICY_WEAK_UNREF(exec_ctx, &glb_policy->base,
-                              "client_load_report");
     if (glb_policy->lb_call == nullptr) {
-      maybe_restart_lb_call(exec_ctx, glb_policy);
-    }
->>>>>>> d88421a9
+      maybe_restart_lb_call(glb_policy);
+    }
     return;
   }
   schedule_next_client_load_report(glb_policy);
@@ -1587,13 +1565,8 @@
          * send_client_load_report_locked() */
         glb_policy->client_load_report_timer_pending = true;
         GRPC_LB_POLICY_WEAK_REF(&glb_policy->base, "client_load_report");
-<<<<<<< HEAD
         schedule_next_client_load_report(glb_policy);
-      } else if (GRPC_TRACER_ON(grpc_lb_glb_trace)) {
-=======
-        schedule_next_client_load_report(exec_ctx, glb_policy);
       } else if (grpc_lb_glb_trace.enabled()) {
->>>>>>> d88421a9
         gpr_log(GPR_INFO,
                 "[grpclb %p] Received initial LB response message; client load "
                 "reporting NOT enabled",
