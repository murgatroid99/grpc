--- conflicted
+++ resolved
@@ -665,15 +665,10 @@
   server->listeners = l;
 }
 
-<<<<<<< HEAD
 static grpc_call_error queue_call_request(grpc_server *server,
                                           grpc_completion_queue *cq,
                                           grpc_metadata_array *initial_metadata,
                                           new_call_cb cb, void *user_data) {
-=======
-grpc_call_error grpc_server_request_call_old(grpc_server *server,
-                                             void *tag_new) {
->>>>>>> 9b5da208
   call_data *calld;
   requested_call *rc;
   gpr_mu_lock(&server->mu);
@@ -714,11 +709,10 @@
   abort();
 }
 
-grpc_call_error grpc_server_request_call(grpc_server *server,
-                                         grpc_call_details *details,
-                                         grpc_metadata_array *initial_metadata,
-                                         grpc_completion_queue *cq,
-                                         void *tag) {
+grpc_call_error grpc_server_request_call_old(
+    grpc_server *server, grpc_call_details *details,
+    grpc_metadata_array *initial_metadata, grpc_completion_queue *cq,
+    void *tag) {
   grpc_cq_begin_op(cq, NULL, GRPC_IOREQ);
   return queue_call_request(server, cq, initial_metadata, begin_request, tag);
 }
