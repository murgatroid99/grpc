/*
 *
 * Copyright 2015-2016, Google Inc.
 * All rights reserved.
 *
 * Redistribution and use in source and binary forms, with or without
 * modification, are permitted provided that the following conditions are
 * met:
 *
 *     * Redistributions of source code must retain the above copyright
 * notice, this list of conditions and the following disclaimer.
 *     * Redistributions in binary form must reproduce the above
 * copyright notice, this list of conditions and the following disclaimer
 * in the documentation and/or other materials provided with the
 * distribution.
 *     * Neither the name of Google Inc. nor the names of its
 * contributors may be used to endorse or promote products derived from
 * this software without specific prior written permission.
 *
 * THIS SOFTWARE IS PROVIDED BY THE COPYRIGHT HOLDERS AND CONTRIBUTORS
 * "AS IS" AND ANY EXPRESS OR IMPLIED WARRANTIES, INCLUDING, BUT NOT
 * LIMITED TO, THE IMPLIED WARRANTIES OF MERCHANTABILITY AND FITNESS FOR
 * A PARTICULAR PURPOSE ARE DISCLAIMED. IN NO EVENT SHALL THE COPYRIGHT
 * OWNER OR CONTRIBUTORS BE LIABLE FOR ANY DIRECT, INDIRECT, INCIDENTAL,
 * SPECIAL, EXEMPLARY, OR CONSEQUENTIAL DAMAGES (INCLUDING, BUT NOT
 * LIMITED TO, PROCUREMENT OF SUBSTITUTE GOODS OR SERVICES; LOSS OF USE,
 * DATA, OR PROFITS; OR BUSINESS INTERRUPTION) HOWEVER CAUSED AND ON ANY
 * THEORY OF LIABILITY, WHETHER IN CONTRACT, STRICT LIABILITY, OR TORT
 * (INCLUDING NEGLIGENCE OR OTHERWISE) ARISING IN ANY WAY OUT OF THE USE
 * OF THIS SOFTWARE, EVEN IF ADVISED OF THE POSSIBILITY OF SUCH DAMAGE.
 *
 */

#include "src/core/surface/completion_queue.h"

#include <stdio.h>
#include <string.h>

#include <grpc/support/alloc.h>
#include <grpc/support/atm.h>
#include <grpc/support/log.h>
#include <grpc/support/time.h>

#include "src/core/iomgr/pollset.h"
#include "src/core/iomgr/timer.h"
#include "src/core/profiling/timers.h"
#include "src/core/support/string.h"
#include "src/core/surface/api_trace.h"
#include "src/core/surface/call.h"
#include "src/core/surface/event_string.h"
#include "src/core/surface/surface_trace.h"

typedef struct {
  grpc_pollset_worker **worker;
  void *tag;
} plucker;

/* Completion queue structure */
struct grpc_completion_queue {
  gpr_mu mu;
  /** completed events */
  grpc_cq_completion completed_head;
  grpc_cq_completion *completed_tail;
  /** Number of pending events (+1 if we're not shutdown) */
  gpr_refcount pending_events;
  /** Once owning_refs drops to zero, we will destroy the cq */
  gpr_refcount owning_refs;
  /** 0 initially, 1 once we've begun shutting down */
  int shutdown;
  int shutdown_called;
  int is_server_cq;
  int num_pluckers;
  plucker pluckers[GRPC_MAX_COMPLETION_QUEUE_PLUCKERS];
  grpc_closure pollset_shutdown_done;

#ifndef NDEBUG
  void **outstanding_tags;
  size_t outstanding_tag_count;
  size_t outstanding_tag_capacity;
#endif

  grpc_completion_queue *next_free;
};

#define POLLSET_FROM_CQ(cq) ((grpc_pollset *)(cq + 1))

static gpr_mu g_freelist_mu;
grpc_completion_queue *g_freelist;

static void on_pollset_shutdown_done(grpc_exec_ctx *exec_ctx, void *cc,
                                     bool success);

void grpc_cq_global_init(void) { gpr_mu_init(&g_freelist_mu); }

void grpc_cq_global_shutdown(void) {
  gpr_mu_destroy(&g_freelist_mu);
  while (g_freelist) {
    grpc_completion_queue *next = g_freelist->next_free;
    grpc_pollset_destroy(POLLSET_FROM_CQ(g_freelist));
    gpr_mu_destroy(&g_freelist->mu);
#ifndef NDEBUG
    gpr_free(g_freelist->outstanding_tags);
#endif
    gpr_free(g_freelist);
    g_freelist = next;
  }
}

struct grpc_cq_alarm {
  grpc_timer alarm;
  grpc_cq_completion completion;
  /** completion queue where events about this alarm will be posted */
  grpc_completion_queue *cq;
  /** user supplied tag */
  void *tag;
};

grpc_completion_queue *grpc_completion_queue_create(void *reserved) {
  grpc_completion_queue *cc;
  GPR_ASSERT(!reserved);

  GPR_TIMER_BEGIN("grpc_completion_queue_create", 0);

  GRPC_API_TRACE("grpc_completion_queue_create(reserved=%p)", 1, (reserved));

  gpr_mu_lock(&g_freelist_mu);
  if (g_freelist == NULL) {
    gpr_mu_unlock(&g_freelist_mu);

    cc = gpr_malloc(sizeof(grpc_completion_queue) + grpc_pollset_size());
    gpr_mu_init(&cc->mu);
    grpc_pollset_init(POLLSET_FROM_CQ(cc), &cc->mu);
#ifndef NDEBUG
    cc->outstanding_tags = NULL;
    cc->outstanding_tag_capacity = 0;
#endif
  } else {
    cc = g_freelist;
    g_freelist = g_freelist->next_free;
    gpr_mu_unlock(&g_freelist_mu);
    /* pollset already initialized */
  }

  /* Initial ref is dropped by grpc_completion_queue_shutdown */
  gpr_ref_init(&cc->pending_events, 1);
  /* One for destroy(), one for pollset_shutdown */
  gpr_ref_init(&cc->owning_refs, 2);
  cc->completed_tail = &cc->completed_head;
  cc->completed_head.next = (uintptr_t)cc->completed_tail;
  cc->shutdown = 0;
  cc->shutdown_called = 0;
  cc->is_server_cq = 0;
  cc->num_pluckers = 0;
#ifndef NDEBUG
  cc->outstanding_tag_count = 0;
#endif
  grpc_closure_init(&cc->pollset_shutdown_done, on_pollset_shutdown_done, cc);

  GPR_TIMER_END("grpc_completion_queue_create", 0);

  return cc;
}

#ifdef GRPC_CQ_REF_COUNT_DEBUG
void grpc_cq_internal_ref(grpc_completion_queue *cc, const char *reason,
                          const char *file, int line) {
  gpr_log(file, line, GPR_LOG_SEVERITY_DEBUG, "CQ:%p   ref %d -> %d %s", cc,
          (int)cc->owning_refs.count, (int)cc->owning_refs.count + 1, reason);
#else
void grpc_cq_internal_ref(grpc_completion_queue *cc) {
#endif
  gpr_ref(&cc->owning_refs);
}

static void on_pollset_shutdown_done(grpc_exec_ctx *exec_ctx, void *arg,
                                     bool success) {
  grpc_completion_queue *cc = arg;
  GRPC_CQ_INTERNAL_UNREF(cc, "pollset_destroy");
}

#ifdef GRPC_CQ_REF_COUNT_DEBUG
void grpc_cq_internal_unref(grpc_completion_queue *cc, const char *reason,
                            const char *file, int line) {
  gpr_log(file, line, GPR_LOG_SEVERITY_DEBUG, "CQ:%p unref %d -> %d %s", cc,
          (int)cc->owning_refs.count, (int)cc->owning_refs.count - 1, reason);
#else
void grpc_cq_internal_unref(grpc_completion_queue *cc) {
#endif
  if (gpr_unref(&cc->owning_refs)) {
    GPR_ASSERT(cc->completed_head.next == (uintptr_t)&cc->completed_head);
    grpc_pollset_reset(POLLSET_FROM_CQ(cc));
    gpr_mu_lock(&g_freelist_mu);
    cc->next_free = g_freelist;
    g_freelist = cc;
    gpr_mu_unlock(&g_freelist_mu);
  }
}

void grpc_cq_begin_op(grpc_completion_queue *cc, void *tag) {
#ifndef NDEBUG
  gpr_mu_lock(&cc->mu);
  GPR_ASSERT(!cc->shutdown_called);
  if (cc->outstanding_tag_count == cc->outstanding_tag_capacity) {
    cc->outstanding_tag_capacity = GPR_MAX(4, 2 * cc->outstanding_tag_capacity);
    cc->outstanding_tags =
        gpr_realloc(cc->outstanding_tags, sizeof(*cc->outstanding_tags) *
                                              cc->outstanding_tag_capacity);
  }
  cc->outstanding_tags[cc->outstanding_tag_count++] = tag;
  gpr_mu_unlock(&cc->mu);
#endif
  gpr_ref(&cc->pending_events);
}

/* Signal the end of an operation - if this is the last waiting-to-be-queued
   event, then enter shutdown mode */
/* Queue a GRPC_OP_COMPLETED operation */
void grpc_cq_end_op(grpc_exec_ctx *exec_ctx, grpc_completion_queue *cc,
                    void *tag, int success,
                    void (*done)(grpc_exec_ctx *exec_ctx, void *done_arg,
                                 grpc_cq_completion *storage),
                    void *done_arg, grpc_cq_completion *storage) {
  int shutdown;
  int i;
  grpc_pollset_worker *pluck_worker;
#ifndef NDEBUG
  int found = 0;
#endif

  GPR_TIMER_BEGIN("grpc_cq_end_op", 0);

  storage->tag = tag;
  storage->done = done;
  storage->done_arg = done_arg;
  storage->next =
      ((uintptr_t)&cc->completed_head) | ((uintptr_t)(success != 0));

  gpr_mu_lock(&cc->mu);
#ifndef NDEBUG
  for (i = 0; i < (int)cc->outstanding_tag_count; i++) {
    if (cc->outstanding_tags[i] == tag) {
      cc->outstanding_tag_count--;
      GPR_SWAP(void *, cc->outstanding_tags[i],
               cc->outstanding_tags[cc->outstanding_tag_count]);
      found = 1;
      break;
    }
  }
  GPR_ASSERT(found);
#endif
  shutdown = gpr_unref(&cc->pending_events);
  if (!shutdown) {
    cc->completed_tail->next =
        ((uintptr_t)storage) | (1u & (uintptr_t)cc->completed_tail->next);
    cc->completed_tail = storage;
    pluck_worker = NULL;
    for (i = 0; i < cc->num_pluckers; i++) {
      if (cc->pluckers[i].tag == tag) {
        pluck_worker = *cc->pluckers[i].worker;
        break;
      }
    }
    grpc_pollset_kick(POLLSET_FROM_CQ(cc), pluck_worker);
    gpr_mu_unlock(&cc->mu);
  } else {
    cc->completed_tail->next =
        ((uintptr_t)storage) | (1u & (uintptr_t)cc->completed_tail->next);
    cc->completed_tail = storage;
    GPR_ASSERT(!cc->shutdown);
    GPR_ASSERT(cc->shutdown_called);
    cc->shutdown = 1;
    grpc_pollset_shutdown(exec_ctx, POLLSET_FROM_CQ(cc),
                          &cc->pollset_shutdown_done);
    gpr_mu_unlock(&cc->mu);
  }

  GPR_TIMER_END("grpc_cq_end_op", 0);
}

grpc_event grpc_completion_queue_next(grpc_completion_queue *cc,
                                      gpr_timespec deadline, void *reserved) {
  grpc_event ret;
  grpc_pollset_worker *worker = NULL;
  int first_loop = 1;
  gpr_timespec now;
  grpc_exec_ctx exec_ctx = GRPC_EXEC_CTX_INIT;

  GPR_TIMER_BEGIN("grpc_completion_queue_next", 0);

  GRPC_API_TRACE(
      "grpc_completion_queue_next("
      "cc=%p, "
      "deadline=gpr_timespec { tv_sec: %lld, tv_nsec: %d, clock_type: %d }, "
      "reserved=%p)",
      5, (cc, (long long)deadline.tv_sec, (int)deadline.tv_nsec,
          (int)deadline.clock_type, reserved));
  GPR_ASSERT(!reserved);

  deadline = gpr_convert_clock_type(deadline, GPR_CLOCK_MONOTONIC);

  GRPC_CQ_INTERNAL_REF(cc, "next");
  gpr_mu_lock(&cc->mu);
  for (;;) {
    if (cc->completed_tail != &cc->completed_head) {
      grpc_cq_completion *c = (grpc_cq_completion *)cc->completed_head.next;
      cc->completed_head.next = c->next & ~(uintptr_t)1;
      if (c == cc->completed_tail) {
        cc->completed_tail = &cc->completed_head;
      }
      gpr_mu_unlock(&cc->mu);
      ret.type = GRPC_OP_COMPLETE;
      ret.success = c->next & 1u;
      ret.tag = c->tag;
      c->done(&exec_ctx, c->done_arg, c);
      break;
    }
    if (cc->shutdown) {
      gpr_mu_unlock(&cc->mu);
      memset(&ret, 0, sizeof(ret));
      ret.type = GRPC_QUEUE_SHUTDOWN;
      break;
    }
    now = gpr_now(GPR_CLOCK_MONOTONIC);
    if (!first_loop && gpr_time_cmp(now, deadline) >= 0) {
      gpr_mu_unlock(&cc->mu);
      memset(&ret, 0, sizeof(ret));
      ret.type = GRPC_QUEUE_TIMEOUT;
      break;
    }
    first_loop = 0;
    /* Check alarms - these are a global resource so we just ping
       each time through on every pollset.
       May update deadline to ensure timely wakeups.
       TODO(ctiller): can this work be localized? */
    gpr_timespec iteration_deadline = deadline;
    if (grpc_timer_check(&exec_ctx, now, &iteration_deadline)) {
      GPR_TIMER_MARK("alarm_triggered", 0);
      gpr_mu_unlock(&cc->mu);
      grpc_exec_ctx_flush(&exec_ctx);
<<<<<<< HEAD
      gpr_mu_lock(&cc->mu);
      continue;
    }
    grpc_pollset_work(&exec_ctx, POLLSET_FROM_CQ(cc), &worker, now,
                      iteration_deadline);
=======
      gpr_mu_lock(GRPC_POLLSET_MU(&cc->pollset));
    } else {
      grpc_pollset_work(&exec_ctx, &cc->pollset, &worker, now,
                        iteration_deadline);
    }
>>>>>>> 9114a142
  }
  GRPC_SURFACE_TRACE_RETURNED_EVENT(cc, &ret);
  GRPC_CQ_INTERNAL_UNREF(cc, "next");
  grpc_exec_ctx_finish(&exec_ctx);

  GPR_TIMER_END("grpc_completion_queue_next", 0);

  return ret;
}

static int add_plucker(grpc_completion_queue *cc, void *tag,
                       grpc_pollset_worker **worker) {
  if (cc->num_pluckers == GRPC_MAX_COMPLETION_QUEUE_PLUCKERS) {
    return 0;
  }
  cc->pluckers[cc->num_pluckers].tag = tag;
  cc->pluckers[cc->num_pluckers].worker = worker;
  cc->num_pluckers++;
  return 1;
}

static void del_plucker(grpc_completion_queue *cc, void *tag,
                        grpc_pollset_worker **worker) {
  int i;
  for (i = 0; i < cc->num_pluckers; i++) {
    if (cc->pluckers[i].tag == tag && cc->pluckers[i].worker == worker) {
      cc->num_pluckers--;
      GPR_SWAP(plucker, cc->pluckers[i], cc->pluckers[cc->num_pluckers]);
      return;
    }
  }
  GPR_UNREACHABLE_CODE(return );
}

grpc_event grpc_completion_queue_pluck(grpc_completion_queue *cc, void *tag,
                                       gpr_timespec deadline, void *reserved) {
  grpc_event ret;
  grpc_cq_completion *c;
  grpc_cq_completion *prev;
  grpc_pollset_worker *worker = NULL;
  gpr_timespec now;
  int first_loop = 1;
  grpc_exec_ctx exec_ctx = GRPC_EXEC_CTX_INIT;

  GPR_TIMER_BEGIN("grpc_completion_queue_pluck", 0);

  GRPC_API_TRACE(
      "grpc_completion_queue_pluck("
      "cc=%p, tag=%p, "
      "deadline=gpr_timespec { tv_sec: %lld, tv_nsec: %d, clock_type: %d }, "
      "reserved=%p)",
      6, (cc, tag, (long long)deadline.tv_sec, (int)deadline.tv_nsec,
          (int)deadline.clock_type, reserved));
  GPR_ASSERT(!reserved);

  deadline = gpr_convert_clock_type(deadline, GPR_CLOCK_MONOTONIC);

  GRPC_CQ_INTERNAL_REF(cc, "pluck");
  gpr_mu_lock(&cc->mu);
  for (;;) {
    prev = &cc->completed_head;
    while ((c = (grpc_cq_completion *)(prev->next & ~(uintptr_t)1)) !=
           &cc->completed_head) {
      if (c->tag == tag) {
        prev->next = (prev->next & (uintptr_t)1) | (c->next & ~(uintptr_t)1);
        if (c == cc->completed_tail) {
          cc->completed_tail = prev;
        }
        gpr_mu_unlock(&cc->mu);
        ret.type = GRPC_OP_COMPLETE;
        ret.success = c->next & 1u;
        ret.tag = c->tag;
        c->done(&exec_ctx, c->done_arg, c);
        goto done;
      }
      prev = c;
    }
    if (cc->shutdown) {
      gpr_mu_unlock(&cc->mu);
      memset(&ret, 0, sizeof(ret));
      ret.type = GRPC_QUEUE_SHUTDOWN;
      break;
    }
    if (!add_plucker(cc, tag, &worker)) {
      gpr_log(GPR_DEBUG,
              "Too many outstanding grpc_completion_queue_pluck calls: maximum "
              "is %d",
              GRPC_MAX_COMPLETION_QUEUE_PLUCKERS);
      gpr_mu_unlock(&cc->mu);
      memset(&ret, 0, sizeof(ret));
      /* TODO(ctiller): should we use a different result here */
      ret.type = GRPC_QUEUE_TIMEOUT;
      break;
    }
    now = gpr_now(GPR_CLOCK_MONOTONIC);
    if (!first_loop && gpr_time_cmp(now, deadline) >= 0) {
      del_plucker(cc, tag, &worker);
      gpr_mu_unlock(&cc->mu);
      memset(&ret, 0, sizeof(ret));
      ret.type = GRPC_QUEUE_TIMEOUT;
      break;
    }
    first_loop = 0;
    /* Check alarms - these are a global resource so we just ping
       each time through on every pollset.
       May update deadline to ensure timely wakeups.
       TODO(ctiller): can this work be localized? */
    gpr_timespec iteration_deadline = deadline;
    if (grpc_timer_check(&exec_ctx, now, &iteration_deadline)) {
      GPR_TIMER_MARK("alarm_triggered", 0);
      gpr_mu_unlock(&cc->mu);
      grpc_exec_ctx_flush(&exec_ctx);
<<<<<<< HEAD
      gpr_mu_lock(&cc->mu);
      continue;
    }
    grpc_pollset_work(&exec_ctx, POLLSET_FROM_CQ(cc), &worker, now,
                      iteration_deadline);
=======
      gpr_mu_lock(GRPC_POLLSET_MU(&cc->pollset));
    } else {
      grpc_pollset_work(&exec_ctx, &cc->pollset, &worker, now,
                        iteration_deadline);
    }
>>>>>>> 9114a142
    del_plucker(cc, tag, &worker);
  }
done:
  GRPC_SURFACE_TRACE_RETURNED_EVENT(cc, &ret);
  GRPC_CQ_INTERNAL_UNREF(cc, "pluck");
  grpc_exec_ctx_finish(&exec_ctx);

  GPR_TIMER_END("grpc_completion_queue_pluck", 0);

  return ret;
}

/* Shutdown simply drops a ref that we reserved at creation time; if we drop
   to zero here, then enter shutdown mode and wake up any waiters */
void grpc_completion_queue_shutdown(grpc_completion_queue *cc) {
  grpc_exec_ctx exec_ctx = GRPC_EXEC_CTX_INIT;
  GPR_TIMER_BEGIN("grpc_completion_queue_shutdown", 0);
  GRPC_API_TRACE("grpc_completion_queue_shutdown(cc=%p)", 1, (cc));
  gpr_mu_lock(&cc->mu);
  if (cc->shutdown_called) {
    gpr_mu_unlock(&cc->mu);
    GPR_TIMER_END("grpc_completion_queue_shutdown", 0);
    return;
  }
  cc->shutdown_called = 1;
  if (gpr_unref(&cc->pending_events)) {
    GPR_ASSERT(!cc->shutdown);
    cc->shutdown = 1;
    grpc_pollset_shutdown(&exec_ctx, POLLSET_FROM_CQ(cc),
                          &cc->pollset_shutdown_done);
  }
  gpr_mu_unlock(&cc->mu);
  grpc_exec_ctx_finish(&exec_ctx);
  GPR_TIMER_END("grpc_completion_queue_shutdown", 0);
}

void grpc_completion_queue_destroy(grpc_completion_queue *cc) {
  GRPC_API_TRACE("grpc_completion_queue_destroy(cc=%p)", 1, (cc));
  GPR_TIMER_BEGIN("grpc_completion_queue_destroy", 0);
  grpc_completion_queue_shutdown(cc);
  GRPC_CQ_INTERNAL_UNREF(cc, "destroy");
  GPR_TIMER_END("grpc_completion_queue_destroy", 0);
}

grpc_pollset *grpc_cq_pollset(grpc_completion_queue *cc) {
  return POLLSET_FROM_CQ(cc);
}

void grpc_cq_mark_server_cq(grpc_completion_queue *cc) { cc->is_server_cq = 1; }

int grpc_cq_is_server_cq(grpc_completion_queue *cc) { return cc->is_server_cq; }<|MERGE_RESOLUTION|>--- conflicted
+++ resolved
@@ -337,19 +337,12 @@
       GPR_TIMER_MARK("alarm_triggered", 0);
       gpr_mu_unlock(&cc->mu);
       grpc_exec_ctx_flush(&exec_ctx);
-<<<<<<< HEAD
       gpr_mu_lock(&cc->mu);
       continue;
-    }
-    grpc_pollset_work(&exec_ctx, POLLSET_FROM_CQ(cc), &worker, now,
-                      iteration_deadline);
-=======
-      gpr_mu_lock(GRPC_POLLSET_MU(&cc->pollset));
     } else {
-      grpc_pollset_work(&exec_ctx, &cc->pollset, &worker, now,
+      grpc_pollset_work(&exec_ctx, POLLSET_FROM_CQ(cc), &worker, now,
                         iteration_deadline);
     }
->>>>>>> 9114a142
   }
   GRPC_SURFACE_TRACE_RETURNED_EVENT(cc, &ret);
   GRPC_CQ_INTERNAL_UNREF(cc, "next");
@@ -462,19 +455,12 @@
       GPR_TIMER_MARK("alarm_triggered", 0);
       gpr_mu_unlock(&cc->mu);
       grpc_exec_ctx_flush(&exec_ctx);
-<<<<<<< HEAD
       gpr_mu_lock(&cc->mu);
       continue;
-    }
-    grpc_pollset_work(&exec_ctx, POLLSET_FROM_CQ(cc), &worker, now,
-                      iteration_deadline);
-=======
-      gpr_mu_lock(GRPC_POLLSET_MU(&cc->pollset));
     } else {
-      grpc_pollset_work(&exec_ctx, &cc->pollset, &worker, now,
+      grpc_pollset_work(&exec_ctx, POLLSET_FROM_CQ(cc), &worker, now,
                         iteration_deadline);
     }
->>>>>>> 9114a142
     del_plucker(cc, tag, &worker);
   }
 done:
