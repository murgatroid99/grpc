/*
 *
 * Copyright 2015, Google Inc.
 * All rights reserved.
 *
 * Redistribution and use in source and binary forms, with or without
 * modification, are permitted provided that the following conditions are
 * met:
 *
 *     * Redistributions of source code must retain the above copyright
 * notice, this list of conditions and the following disclaimer.
 *     * Redistributions in binary form must reproduce the above
 * copyright notice, this list of conditions and the following disclaimer
 * in the documentation and/or other materials provided with the
 * distribution.
 *     * Neither the name of Google Inc. nor the names of its
 * contributors may be used to endorse or promote products derived from
 * this software without specific prior written permission.
 *
 * THIS SOFTWARE IS PROVIDED BY THE COPYRIGHT HOLDERS AND CONTRIBUTORS
 * "AS IS" AND ANY EXPRESS OR IMPLIED WARRANTIES, INCLUDING, BUT NOT
 * LIMITED TO, THE IMPLIED WARRANTIES OF MERCHANTABILITY AND FITNESS FOR
 * A PARTICULAR PURPOSE ARE DISCLAIMED. IN NO EVENT SHALL THE COPYRIGHT
 * OWNER OR CONTRIBUTORS BE LIABLE FOR ANY DIRECT, INDIRECT, INCIDENTAL,
 * SPECIAL, EXEMPLARY, OR CONSEQUENTIAL DAMAGES (INCLUDING, BUT NOT
 * LIMITED TO, PROCUREMENT OF SUBSTITUTE GOODS OR SERVICES; LOSS OF USE,
 * DATA, OR PROFITS; OR BUSINESS INTERRUPTION) HOWEVER CAUSED AND ON ANY
 * THEORY OF LIABILITY, WHETHER IN CONTRACT, STRICT LIABILITY, OR TORT
 * (INCLUDING NEGLIGENCE OR OTHERWISE) ARISING IN ANY WAY OUT OF THE USE
 * OF THIS SOFTWARE, EVEN IF ADVISED OF THE POSSIBILITY OF SUCH DAMAGE.
 *
 */

#include <grpc/support/port_platform.h>

#ifdef GRPC_BASIC_PROFILER

#include "src/core/profiling/timers.h"
#include "src/core/profiling/timers_preciseclock.h"

#include <grpc/support/alloc.h>
#include <grpc/support/log.h>
#include <grpc/support/time.h>
#include <grpc/support/sync.h>
#include <grpc/support/thd.h>
#include <stdio.h>

typedef enum { BEGIN = '{', END = '}', MARK = '.' } marker_type;

typedef struct grpc_timer_entry {
  grpc_precise_clock tm;
  int tag;
  marker_type type;
  void* id;
  const char* file;
  int line;
} grpc_timer_entry;

#define MAX_COUNT (1024 * 1024 / sizeof(grpc_timer_entry))

static __thread grpc_timer_entry log[MAX_COUNT];
static __thread int count;

static void log_report() {
  int i;
  for (i = 0; i < count; i++) {
    grpc_timer_entry* entry = &(log[i]);
    printf("GRPC_LAT_PROF " GRPC_PRECISE_CLOCK_FORMAT " %p %c %d %p %s %d\n",
           GRPC_PRECISE_CLOCK_PRINTF_ARGS(&entry->tm),
           (void*)(gpr_intptr)gpr_thd_currentid(), entry->type, entry->tag,
           entry->id, entry->file, entry->line);
  }

  /* Now clear out the log */
  count = 0;
}

static void grpc_timers_log_add(int tag, marker_type type, void* id,
                                const char* file, int line) {
  grpc_timer_entry* entry;

  /* TODO (vpai) : Improve concurrency */
  if (count == MAX_COUNT) {
    log_report();
  }

  entry = &log[count++];

  grpc_precise_clock_now(&entry->tm);
  entry->tag = tag;
  entry->type = type;
  entry->id = id;
  entry->file = file;
  entry->line = line;
}

/* Latency profiler API implementation. */
void grpc_timer_add_mark(int tag, void* id, const char* file, int line) {
  if (tag < GRPC_PTAG_IGNORE_THRESHOLD) {
    grpc_timers_log_add(tag, MARK, id, file, line);
  }
}

void grpc_timer_begin(int tag, void* id, const char* file, int line) {
  if (tag < GRPC_PTAG_IGNORE_THRESHOLD) {
    grpc_timers_log_add(tag, BEGIN, id, file, line);
  }
}

void grpc_timer_end(int tag, void* id, const char* file, int line) {
  if (tag < GRPC_PTAG_IGNORE_THRESHOLD) {
    grpc_timers_log_add(tag, END, id, file, line);
  }
}

/* Basic profiler specific API functions. */
void grpc_timers_global_init(void) {}

<<<<<<< HEAD
=======
void grpc_timers_global_destroy(void) {}

>>>>>>> 520ecb18
#else  /* !GRPC_BASIC_PROFILER */
void grpc_timers_global_init(void) {}
void grpc_timers_global_destroy(void) {}
#endif /* GRPC_BASIC_PROFILER */<|MERGE_RESOLUTION|>--- conflicted
+++ resolved
@@ -116,11 +116,8 @@
 /* Basic profiler specific API functions. */
 void grpc_timers_global_init(void) {}
 
-<<<<<<< HEAD
-=======
 void grpc_timers_global_destroy(void) {}
 
->>>>>>> 520ecb18
 #else  /* !GRPC_BASIC_PROFILER */
 void grpc_timers_global_init(void) {}
 void grpc_timers_global_destroy(void) {}
