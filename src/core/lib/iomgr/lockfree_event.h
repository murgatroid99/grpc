/*
 *
 * Copyright 2017 gRPC authors.
 *
 * Licensed under the Apache License, Version 2.0 (the "License");
 * you may not use this file except in compliance with the License.
 * You may obtain a copy of the License at
 *
 *     http://www.apache.org/licenses/LICENSE-2.0
 *
 * Unless required by applicable law or agreed to in writing, software
 * distributed under the License is distributed on an "AS IS" BASIS,
 * WITHOUT WARRANTIES OR CONDITIONS OF ANY KIND, either express or implied.
 * See the License for the specific language governing permissions and
 * limitations under the License.
 *
 */

#ifndef GRPC_CORE_LIB_IOMGR_LOCKFREE_EVENT_H
#define GRPC_CORE_LIB_IOMGR_LOCKFREE_EVENT_H

/* Lock free event notification for file descriptors */

#include <grpc/support/atm.h>

#include "src/core/lib/iomgr/exec_ctx.h"

#ifdef __cplusplus
extern "C" {
#endif

void grpc_lfev_init(gpr_atm* state);
void grpc_lfev_destroy(gpr_atm* state);
bool grpc_lfev_is_shutdown(gpr_atm* state);

<<<<<<< HEAD
void grpc_lfev_notify_on(gpr_atm *state, grpc_closure *closure,
                         const char *variable);
/* Returns true on first successful shutdown */
bool grpc_lfev_set_shutdown(gpr_atm *state, grpc_error *shutdown_err);
void grpc_lfev_set_ready(gpr_atm *state, const char *variable);
=======
void grpc_lfev_notify_on(grpc_exec_ctx* exec_ctx, gpr_atm* state,
                         grpc_closure* closure, const char* variable);
/* Returns true on first successful shutdown */
bool grpc_lfev_set_shutdown(grpc_exec_ctx* exec_ctx, gpr_atm* state,
                            grpc_error* shutdown_err);
void grpc_lfev_set_ready(grpc_exec_ctx* exec_ctx, gpr_atm* state,
                         const char* variable);
>>>>>>> d9da7387

#ifdef __cplusplus
}
#endif

#endif /* GRPC_CORE_LIB_IOMGR_LOCKFREE_EVENT_H */<|MERGE_RESOLUTION|>--- conflicted
+++ resolved
@@ -33,21 +33,11 @@
 void grpc_lfev_destroy(gpr_atm* state);
 bool grpc_lfev_is_shutdown(gpr_atm* state);
 
-<<<<<<< HEAD
-void grpc_lfev_notify_on(gpr_atm *state, grpc_closure *closure,
-                         const char *variable);
+void grpc_lfev_notify_on(gpr_atm* state, grpc_closure* closure,
+                         const char* variable);
 /* Returns true on first successful shutdown */
-bool grpc_lfev_set_shutdown(gpr_atm *state, grpc_error *shutdown_err);
-void grpc_lfev_set_ready(gpr_atm *state, const char *variable);
-=======
-void grpc_lfev_notify_on(grpc_exec_ctx* exec_ctx, gpr_atm* state,
-                         grpc_closure* closure, const char* variable);
-/* Returns true on first successful shutdown */
-bool grpc_lfev_set_shutdown(grpc_exec_ctx* exec_ctx, gpr_atm* state,
-                            grpc_error* shutdown_err);
-void grpc_lfev_set_ready(grpc_exec_ctx* exec_ctx, gpr_atm* state,
-                         const char* variable);
->>>>>>> d9da7387
+bool grpc_lfev_set_shutdown(gpr_atm* state, grpc_error* shutdown_err);
+void grpc_lfev_set_ready(gpr_atm* state, const char* variable);
 
 #ifdef __cplusplus
 }
