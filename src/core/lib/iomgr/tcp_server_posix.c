--- conflicted
+++ resolved
@@ -490,12 +490,8 @@
   }
 
   for (unsigned i = 0; i < count; i++) {
-<<<<<<< HEAD
     int fd = -1;
     int port = -1;
-=======
-    int fd, port;
->>>>>>> a5596db1
     grpc_dualstack_mode dsmode;
     err = grpc_create_dualstack_socket(&listener->addr.sockaddr, SOCK_STREAM, 0,
                                        &dsmode, &fd);
@@ -599,12 +595,9 @@
       if (port == 0 && sp != NULL) {
         grpc_sockaddr_set_port((struct sockaddr *)&wild4, sp->port);
       }
-<<<<<<< HEAD
-      addr = (struct sockaddr *)&wild4;
-      addr_len = sizeof(wild4);
-=======
->>>>>>> a5596db1
-    }
+    }
+    addr = (struct sockaddr *)&wild4;
+    addr_len = sizeof(wild4);
   }
 
   errs[1] = grpc_create_dualstack_socket(addr, SOCK_STREAM, 0, &dsmode, &fd);
