--- conflicted
+++ resolved
@@ -661,48 +661,6 @@
   }
 }
 
-<<<<<<< HEAD
-=======
-static void workqueue_maybe_wakeup(polling_island *pi) {
-  /* If this thread is the current poller, then it may be that it's about to
-     decrement the current poller count, so we need to look past this thread */
-  bool is_current_poller = (g_current_thread_polling_island == pi);
-  gpr_atm min_current_pollers_for_wakeup = is_current_poller ? 1 : 0;
-  gpr_atm current_pollers = gpr_atm_no_barrier_load(&pi->poller_count);
-  /* Only issue a wakeup if it's likely that some poller could come in and take
-     it right now. Note that since we do an anticipatory mpscq_pop every poll
-     loop, it's ok if we miss the wakeup here, as we'll get the work item when
-     the next poller enters anyway. */
-  if (current_pollers >= min_current_pollers_for_wakeup) {
-    GRPC_LOG_IF_ERROR("workqueue_wakeup_fd",
-                      grpc_wakeup_fd_wakeup(&pi->workqueue_wakeup_fd));
-  }
-}
-
-static void workqueue_move_items_to_parent(polling_island *q) {
-  polling_island *p = (polling_island *)gpr_atm_no_barrier_load(&q->merged_to);
-  if (p == NULL) {
-    return;
-  }
-  gpr_mu_lock(&q->workqueue_read_mu);
-  int num_added = 0;
-  while (gpr_atm_no_barrier_load(&q->workqueue_item_count) > 0) {
-    gpr_mpscq_node *n = gpr_mpscq_pop(&q->workqueue_items);
-    if (n != NULL) {
-      gpr_atm_no_barrier_fetch_add(&q->workqueue_item_count, -1);
-      gpr_atm_no_barrier_fetch_add(&p->workqueue_item_count, 1);
-      gpr_mpscq_push(&p->workqueue_items, n);
-      num_added++;
-    }
-  }
-  gpr_mu_unlock(&q->workqueue_read_mu);
-  if (num_added > 0) {
-    workqueue_maybe_wakeup(p);
-  }
-  workqueue_move_items_to_parent(p);
-}
-
->>>>>>> 83b34e52
 static polling_island *polling_island_merge(polling_island *p,
                                             polling_island *q,
                                             grpc_error **error) {
@@ -1232,47 +1190,6 @@
   gpr_mu_destroy(&pollset->po.mu);
 }
 
-<<<<<<< HEAD
-=======
-static bool maybe_do_workqueue_work(grpc_exec_ctx *exec_ctx,
-                                    polling_island *pi) {
-  if (gpr_mu_trylock(&pi->workqueue_read_mu)) {
-    gpr_mpscq_node *n = gpr_mpscq_pop(&pi->workqueue_items);
-    gpr_mu_unlock(&pi->workqueue_read_mu);
-    if (n != NULL) {
-      gpr_atm remaining =
-          gpr_atm_full_fetch_add(&pi->workqueue_item_count, -1) - 1;
-      GRPC_POLLING_TRACE(
-          "maybe_do_workqueue_work: pi: %p: got closure %p, remaining = "
-          "%" PRIdPTR,
-          pi, n, remaining);
-      if (remaining > 0) {
-        workqueue_maybe_wakeup(pi);
-      }
-      grpc_closure *c = (grpc_closure *)n;
-      grpc_error *error = c->error_data.error;
-#ifndef NDEBUG
-      c->scheduled = false;
-#endif
-      c->cb(exec_ctx, c->cb_arg, error);
-      GRPC_ERROR_UNREF(error);
-      return true;
-    } else if (gpr_atm_no_barrier_load(&pi->workqueue_item_count) > 0) {
-      /* n == NULL might mean there's work but it's not available to be popped
-       * yet - try to ensure another workqueue wakes up to check shortly if so
-       */
-      GRPC_POLLING_TRACE(
-          "maybe_do_workqueue_work: pi: %p: more to do, but not yet", pi);
-      workqueue_maybe_wakeup(pi);
-    }
-  } else {
-    GRPC_POLLING_TRACE("maybe_do_workqueue_work: pi: %p: read already locked",
-                       pi);
-  }
-  return false;
-}
-
->>>>>>> 83b34e52
 #define GRPC_EPOLL_MAX_EVENTS 100
 /* Note: sig_mask contains the signal mask to use *during* epoll_wait() */
 static void pollset_work_and_unlock(grpc_exec_ctx *exec_ctx,
@@ -1328,7 +1245,6 @@
   PI_ADD_REF(pi, "ps_work");
   gpr_mu_unlock(&pollset->po.mu);
 
-<<<<<<< HEAD
   gpr_atm_no_barrier_fetch_add(&pi->poller_count, 1);
   g_current_thread_polling_island = pi;
 
@@ -1348,36 +1264,6 @@
       GRPC_POLLING_TRACE("pollset_work: pollset: %p, worker: %p received kick",
                          (void *)pollset, (void *)worker);
       ep_rv = epoll_wait(epoll_fd, ep_ev, GRPC_EPOLL_MAX_EVENTS, 0);
-=======
-  /* If we get some workqueue work to do, it might end up completing an item on
-     the completion queue, so there's no need to poll... so we skip that and
-     redo the complete loop to verify */
-  GRPC_POLLING_TRACE("pollset_work: pollset: %p, worker %p, pi %p", pollset,
-                     worker, pi);
-  if (!maybe_do_workqueue_work(exec_ctx, pi)) {
-    GRPC_POLLING_TRACE("pollset_work: begins");
-    gpr_atm_no_barrier_fetch_add(&pi->poller_count, 1);
-    g_current_thread_polling_island = pi;
-
-    GRPC_SCHEDULING_START_BLOCKING_REGION;
-    ep_rv = epoll_pwait(epoll_fd, ep_ev, GRPC_EPOLL_MAX_EVENTS, timeout_ms,
-                        sig_mask);
-    GRPC_SCHEDULING_END_BLOCKING_REGION;
-    if (ep_rv < 0) {
-      if (errno != EINTR) {
-        gpr_asprintf(&err_msg,
-                     "epoll_wait() epoll fd: %d failed with error: %d (%s)",
-                     epoll_fd, errno, strerror(errno));
-        append_error(error, GRPC_OS_ERROR(errno, err_msg), err_desc);
-      } else {
-        /* We were interrupted. Save an interation by doing a zero timeout
-           epoll_wait to see if there are any other events of interest */
-        GRPC_POLLING_TRACE(
-            "pollset_work: pollset: %p, worker: %p received kick",
-            (void *)pollset, (void *)worker);
-        ep_rv = epoll_wait(epoll_fd, ep_ev, GRPC_EPOLL_MAX_EVENTS, 0);
-      }
->>>>>>> 83b34e52
     }
   }
 
@@ -1409,13 +1295,6 @@
         fd_become_writable(exec_ctx, fd);
       }
     }
-<<<<<<< HEAD
-=======
-
-    g_current_thread_polling_island = NULL;
-    gpr_atm_no_barrier_fetch_add(&pi->poller_count, -1);
-    GRPC_POLLING_TRACE("pollset_work: ends");
->>>>>>> 83b34e52
   }
 
   g_current_thread_polling_island = NULL;
