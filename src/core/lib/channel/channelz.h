--- conflicted
+++ resolved
@@ -177,11 +177,6 @@
 
   grpc_json* RenderJson() override;
 
-<<<<<<< HEAD
-  void PopulateSockets(grpc_json* json) {}
-
-=======
->>>>>>> 107d10ea
   // proxy methods to composed classes.
   void AddTraceEvent(ChannelTrace::Severity severity, grpc_slice data) {
     trace_.AddTraceEvent(severity, data);
