/*
 *
 * Copyright 2016 gRPC authors.
 *
 * Licensed under the Apache License, Version 2.0 (the "License");
 * you may not use this file except in compliance with the License.
 * You may obtain a copy of the License at
 *
 *     http://www.apache.org/licenses/LICENSE-2.0
 *
 * Unless required by applicable law or agreed to in writing, software
 * distributed under the License is distributed on an "AS IS" BASIS,
 * WITHOUT WARRANTIES OR CONDITIONS OF ANY KIND, either express or implied.
 * See the License for the specific language governing permissions and
 * limitations under the License.
 *
 */

#include <grpc/support/port_platform.h>

#include "src/core/lib/security/credentials/jwt/jwt_credentials.h"

#include <inttypes.h>
#include <string.h>

#include "src/core/lib/surface/api_trace.h"

#include <grpc/support/alloc.h>
#include <grpc/support/log.h>
#include <grpc/support/string_util.h>
#include <grpc/support/sync.h>

<<<<<<< HEAD
static void jwt_reset_cache(grpc_service_account_jwt_access_credentials *c) {
  GRPC_MDELEM_UNREF(c->cached.jwt_md);
=======
static void jwt_reset_cache(grpc_exec_ctx* exec_ctx,
                            grpc_service_account_jwt_access_credentials* c) {
  GRPC_MDELEM_UNREF(exec_ctx, c->cached.jwt_md);
>>>>>>> d9da7387
  c->cached.jwt_md = GRPC_MDNULL;
  if (c->cached.service_url != NULL) {
    gpr_free(c->cached.service_url);
    c->cached.service_url = NULL;
  }
  c->cached.jwt_expiration = gpr_inf_past(GPR_CLOCK_REALTIME);
}

<<<<<<< HEAD
static void jwt_destruct(grpc_call_credentials *creds) {
  grpc_service_account_jwt_access_credentials *c =
      (grpc_service_account_jwt_access_credentials *)creds;
=======
static void jwt_destruct(grpc_exec_ctx* exec_ctx,
                         grpc_call_credentials* creds) {
  grpc_service_account_jwt_access_credentials* c =
      (grpc_service_account_jwt_access_credentials*)creds;
>>>>>>> d9da7387
  grpc_auth_json_key_destruct(&c->key);
  jwt_reset_cache(c);
  gpr_mu_destroy(&c->cache_mu);
}

<<<<<<< HEAD
static bool jwt_get_request_metadata(grpc_call_credentials *creds,
                                     grpc_polling_entity *pollent,
=======
static bool jwt_get_request_metadata(grpc_exec_ctx* exec_ctx,
                                     grpc_call_credentials* creds,
                                     grpc_polling_entity* pollent,
>>>>>>> d9da7387
                                     grpc_auth_metadata_context context,
                                     grpc_credentials_mdelem_array* md_array,
                                     grpc_closure* on_request_metadata,
                                     grpc_error** error) {
  grpc_service_account_jwt_access_credentials* c =
      (grpc_service_account_jwt_access_credentials*)creds;
  gpr_timespec refresh_threshold = gpr_time_from_seconds(
      GRPC_SECURE_TOKEN_REFRESH_THRESHOLD_SECS, GPR_TIMESPAN);

  /* See if we can return a cached jwt. */
  grpc_mdelem jwt_md = GRPC_MDNULL;
  {
    gpr_mu_lock(&c->cache_mu);
    if (c->cached.service_url != NULL &&
        strcmp(c->cached.service_url, context.service_url) == 0 &&
        !GRPC_MDISNULL(c->cached.jwt_md) &&
        (gpr_time_cmp(gpr_time_sub(c->cached.jwt_expiration,
                                   gpr_now(GPR_CLOCK_REALTIME)),
                      refresh_threshold) > 0)) {
      jwt_md = GRPC_MDELEM_REF(c->cached.jwt_md);
    }
    gpr_mu_unlock(&c->cache_mu);
  }

  if (GRPC_MDISNULL(jwt_md)) {
    char* jwt = NULL;
    /* Generate a new jwt. */
    gpr_mu_lock(&c->cache_mu);
    jwt_reset_cache(c);
    jwt = grpc_jwt_encode_and_sign(&c->key, context.service_url,
                                   c->jwt_lifetime, NULL);
    if (jwt != NULL) {
      char* md_value;
      gpr_asprintf(&md_value, "Bearer %s", jwt);
      gpr_free(jwt);
      c->cached.jwt_expiration =
          gpr_time_add(gpr_now(GPR_CLOCK_REALTIME), c->jwt_lifetime);
      c->cached.service_url = gpr_strdup(context.service_url);
      c->cached.jwt_md = grpc_mdelem_from_slices(
          grpc_slice_from_static_string(GRPC_AUTHORIZATION_METADATA_KEY),
          grpc_slice_from_copied_string(md_value));
      gpr_free(md_value);
      jwt_md = GRPC_MDELEM_REF(c->cached.jwt_md);
    }
    gpr_mu_unlock(&c->cache_mu);
  }

  if (!GRPC_MDISNULL(jwt_md)) {
    grpc_credentials_mdelem_array_add(md_array, jwt_md);
    GRPC_MDELEM_UNREF(jwt_md);
  } else {
    *error = GRPC_ERROR_CREATE_FROM_STATIC_STRING("Could not generate JWT.");
  }
  return true;
}

static void jwt_cancel_get_request_metadata(
<<<<<<< HEAD
    grpc_call_credentials *c, grpc_credentials_mdelem_array *md_array,
    grpc_error *error) {
=======
    grpc_exec_ctx* exec_ctx, grpc_call_credentials* c,
    grpc_credentials_mdelem_array* md_array, grpc_error* error) {
>>>>>>> d9da7387
  GRPC_ERROR_UNREF(error);
}

static grpc_call_credentials_vtable jwt_vtable = {
    jwt_destruct, jwt_get_request_metadata, jwt_cancel_get_request_metadata};

grpc_call_credentials*
grpc_service_account_jwt_access_credentials_create_from_auth_json_key(
<<<<<<< HEAD
    grpc_auth_json_key key, gpr_timespec token_lifetime) {
  grpc_service_account_jwt_access_credentials *c;
=======
    grpc_exec_ctx* exec_ctx, grpc_auth_json_key key,
    gpr_timespec token_lifetime) {
  grpc_service_account_jwt_access_credentials* c;
>>>>>>> d9da7387
  if (!grpc_auth_json_key_is_valid(&key)) {
    gpr_log(GPR_ERROR, "Invalid input for jwt credentials creation");
    return NULL;
  }
  c = (grpc_service_account_jwt_access_credentials*)gpr_zalloc(
      sizeof(grpc_service_account_jwt_access_credentials));
  c->base.type = GRPC_CALL_CREDENTIALS_TYPE_JWT;
  gpr_ref_init(&c->base.refcount, 1);
  c->base.vtable = &jwt_vtable;
  c->key = key;
  gpr_timespec max_token_lifetime = grpc_max_auth_token_lifetime();
  if (gpr_time_cmp(token_lifetime, max_token_lifetime) > 0) {
    gpr_log(GPR_INFO,
            "Cropping token lifetime to maximum allowed value (%d secs).",
            (int)max_token_lifetime.tv_sec);
    token_lifetime = grpc_max_auth_token_lifetime();
  }
  c->jwt_lifetime = token_lifetime;
  gpr_mu_init(&c->cache_mu);
  jwt_reset_cache(c);
  return &c->base;
}

static char* redact_private_key(const char* json_key) {
  char* json_copy = gpr_strdup(json_key);
  grpc_json* json = grpc_json_parse_string(json_copy);
  if (!json) {
    gpr_free(json_copy);
    return gpr_strdup("<Json failed to parse.>");
  }
  const char* redacted = "<redacted>";
  grpc_json* current = json->child;
  while (current) {
    if (current->type == GRPC_JSON_STRING &&
        strcmp(current->key, "private_key") == 0) {
      current->value = (char*)redacted;
      break;
    }
    current = current->next;
  }
  char* clean_json = grpc_json_dump_to_string(json, 2);
  gpr_free(json_copy);
  grpc_json_destroy(json);
  return clean_json;
}

grpc_call_credentials* grpc_service_account_jwt_access_credentials_create(
    const char* json_key, gpr_timespec token_lifetime, void* reserved) {
  if (GRPC_TRACER_ON(grpc_api_trace)) {
    char* clean_json = redact_private_key(json_key);
    gpr_log(GPR_INFO,
            "grpc_service_account_jwt_access_credentials_create("
            "json_key=%s, "
            "token_lifetime="
            "gpr_timespec { tv_sec: %" PRId64
            ", tv_nsec: %d, clock_type: %d }, "
            "reserved=%p)",
            clean_json, token_lifetime.tv_sec, token_lifetime.tv_nsec,
            (int)token_lifetime.clock_type, reserved);
    gpr_free(clean_json);
  }
  GPR_ASSERT(reserved == NULL);
<<<<<<< HEAD
  ExecCtx _local_exec_ctx;
  grpc_call_credentials *creds =
=======
  grpc_exec_ctx exec_ctx = GRPC_EXEC_CTX_INIT;
  grpc_call_credentials* creds =
>>>>>>> d9da7387
      grpc_service_account_jwt_access_credentials_create_from_auth_json_key(
          grpc_auth_json_key_create_from_string(json_key), token_lifetime);
  grpc_exec_ctx_finish();
  return creds;
}<|MERGE_RESOLUTION|>--- conflicted
+++ resolved
@@ -30,14 +30,8 @@
 #include <grpc/support/string_util.h>
 #include <grpc/support/sync.h>
 
-<<<<<<< HEAD
-static void jwt_reset_cache(grpc_service_account_jwt_access_credentials *c) {
+static void jwt_reset_cache(grpc_service_account_jwt_access_credentials* c) {
   GRPC_MDELEM_UNREF(c->cached.jwt_md);
-=======
-static void jwt_reset_cache(grpc_exec_ctx* exec_ctx,
-                            grpc_service_account_jwt_access_credentials* c) {
-  GRPC_MDELEM_UNREF(exec_ctx, c->cached.jwt_md);
->>>>>>> d9da7387
   c->cached.jwt_md = GRPC_MDNULL;
   if (c->cached.service_url != NULL) {
     gpr_free(c->cached.service_url);
@@ -46,29 +40,16 @@
   c->cached.jwt_expiration = gpr_inf_past(GPR_CLOCK_REALTIME);
 }
 
-<<<<<<< HEAD
-static void jwt_destruct(grpc_call_credentials *creds) {
-  grpc_service_account_jwt_access_credentials *c =
-      (grpc_service_account_jwt_access_credentials *)creds;
-=======
-static void jwt_destruct(grpc_exec_ctx* exec_ctx,
-                         grpc_call_credentials* creds) {
+static void jwt_destruct(grpc_call_credentials* creds) {
   grpc_service_account_jwt_access_credentials* c =
       (grpc_service_account_jwt_access_credentials*)creds;
->>>>>>> d9da7387
   grpc_auth_json_key_destruct(&c->key);
   jwt_reset_cache(c);
   gpr_mu_destroy(&c->cache_mu);
 }
 
-<<<<<<< HEAD
-static bool jwt_get_request_metadata(grpc_call_credentials *creds,
-                                     grpc_polling_entity *pollent,
-=======
-static bool jwt_get_request_metadata(grpc_exec_ctx* exec_ctx,
-                                     grpc_call_credentials* creds,
+static bool jwt_get_request_metadata(grpc_call_credentials* creds,
                                      grpc_polling_entity* pollent,
->>>>>>> d9da7387
                                      grpc_auth_metadata_context context,
                                      grpc_credentials_mdelem_array* md_array,
                                      grpc_closure* on_request_metadata,
@@ -126,13 +107,8 @@
 }
 
 static void jwt_cancel_get_request_metadata(
-<<<<<<< HEAD
-    grpc_call_credentials *c, grpc_credentials_mdelem_array *md_array,
-    grpc_error *error) {
-=======
-    grpc_exec_ctx* exec_ctx, grpc_call_credentials* c,
-    grpc_credentials_mdelem_array* md_array, grpc_error* error) {
->>>>>>> d9da7387
+    grpc_call_credentials* c, grpc_credentials_mdelem_array* md_array,
+    grpc_error* error) {
   GRPC_ERROR_UNREF(error);
 }
 
@@ -141,14 +117,8 @@
 
 grpc_call_credentials*
 grpc_service_account_jwt_access_credentials_create_from_auth_json_key(
-<<<<<<< HEAD
     grpc_auth_json_key key, gpr_timespec token_lifetime) {
-  grpc_service_account_jwt_access_credentials *c;
-=======
-    grpc_exec_ctx* exec_ctx, grpc_auth_json_key key,
-    gpr_timespec token_lifetime) {
   grpc_service_account_jwt_access_credentials* c;
->>>>>>> d9da7387
   if (!grpc_auth_json_key_is_valid(&key)) {
     gpr_log(GPR_ERROR, "Invalid input for jwt credentials creation");
     return NULL;
@@ -211,13 +181,8 @@
     gpr_free(clean_json);
   }
   GPR_ASSERT(reserved == NULL);
-<<<<<<< HEAD
   ExecCtx _local_exec_ctx;
-  grpc_call_credentials *creds =
-=======
-  grpc_exec_ctx exec_ctx = GRPC_EXEC_CTX_INIT;
   grpc_call_credentials* creds =
->>>>>>> d9da7387
       grpc_service_account_jwt_access_credentials_create_from_auth_json_key(
           grpc_auth_json_key_create_from_string(json_key), token_lifetime);
   grpc_exec_ctx_finish();
