/*
 *
 * Copyright 2015 gRPC authors.
 *
 * Licensed under the Apache License, Version 2.0 (the "License");
 * you may not use this file except in compliance with the License.
 * You may obtain a copy of the License at
 *
 *     http://www.apache.org/licenses/LICENSE-2.0
 *
 * Unless required by applicable law or agreed to in writing, software
 * distributed under the License is distributed on an "AS IS" BASIS,
 * WITHOUT WARRANTIES OR CONDITIONS OF ANY KIND, either express or implied.
 * See the License for the specific language governing permissions and
 * limitations under the License.
 *
 */

#include "src/core/lib/iomgr/port.h"

#include "test/core/end2end/end2end_tests.h"

#include <string.h>
#ifdef GRPC_POSIX_SOCKET
#include <unistd.h>
#endif

#include <grpc/support/alloc.h>
#include <grpc/support/log.h>
#include <grpc/support/sync.h>
#include <grpc/support/thd.h>
#include <grpc/support/useful.h>
#include "src/core/ext/filters/client_channel/client_channel.h"
#include "src/core/ext/filters/http/client/http_client_filter.h"
#include "src/core/ext/filters/http/message_compress/message_compress_filter.h"
#include "src/core/ext/filters/http/server/http_server_filter.h"
#include "src/core/ext/transport/chttp2/transport/chttp2_transport.h"
#include "src/core/lib/channel/connected_channel.h"
#include "src/core/lib/iomgr/endpoint_pair.h"
#include "src/core/lib/iomgr/iomgr.h"
#include "src/core/lib/support/env.h"
#include "src/core/lib/surface/channel.h"
#include "src/core/lib/surface/completion_queue.h"
#include "src/core/lib/surface/server.h"
#include "test/core/util/port.h"
#include "test/core/util/test_config.h"

/* chttp2 transport that is immediately available (used for testing
   connected_channel without a client_channel */

static void server_setup_transport(void* ts, grpc_transport* transport) {
  grpc_end2end_test_fixture* f = static_cast<grpc_end2end_test_fixture*>(ts);
  grpc_core::ExecCtx exec_ctx;
  grpc_endpoint_pair* sfd = static_cast<grpc_endpoint_pair*>(f->fixture_data);
  grpc_endpoint_add_to_pollset(sfd->server, grpc_cq_pollset(f->cq));
  grpc_server_setup_transport(f->server, transport, nullptr,
                              grpc_server_get_channel_args(f->server));
}

typedef struct {
  grpc_end2end_test_fixture* f;
  grpc_channel_args* client_args;
} sp_client_setup;

static void client_setup_transport(void* ts, grpc_transport* transport) {
  sp_client_setup* cs = static_cast<sp_client_setup*>(ts);

  cs->f->client = grpc_channel_create("socketpair-target", cs->client_args,
                                      GRPC_CLIENT_DIRECT_CHANNEL, transport);
}

static grpc_end2end_test_fixture chttp2_create_fixture_socketpair(
    grpc_channel_args* client_args, grpc_channel_args* server_args) {
  grpc_endpoint_pair* sfd =
      static_cast<grpc_endpoint_pair*>(gpr_malloc(sizeof(grpc_endpoint_pair)));

  grpc_end2end_test_fixture f;
  memset(&f, 0, sizeof(f));
  f.fixture_data = sfd;
  f.cq = grpc_completion_queue_create_for_next(nullptr);
  f.shutdown_cq = grpc_completion_queue_create_for_pluck(nullptr);

  *sfd = grpc_iomgr_create_endpoint_pair("fixture", nullptr);

  return f;
}

static void chttp2_init_client_socketpair(grpc_end2end_test_fixture* f,
                                          grpc_channel_args* client_args) {
  grpc_core::ExecCtx exec_ctx;
  grpc_endpoint_pair* sfd = static_cast<grpc_endpoint_pair*>(f->fixture_data);
  grpc_transport* transport;
  sp_client_setup cs;
  cs.client_args = client_args;
  cs.f = f;
<<<<<<< HEAD
  transport = grpc_create_chttp2_transport(client_args, sfd->client, 1);
  client_setup_transport(&cs, transport);
  GPR_ASSERT(f->client);
  grpc_chttp2_transport_start_reading(transport, nullptr);
=======
  transport =
      grpc_create_chttp2_transport(&exec_ctx, client_args, sfd->client, true);
  client_setup_transport(&exec_ctx, &cs, transport);
  GPR_ASSERT(f->client);
  grpc_chttp2_transport_start_reading(&exec_ctx, transport, nullptr, nullptr);
  grpc_exec_ctx_finish(&exec_ctx);
>>>>>>> 05cd3102
}

static void chttp2_init_server_socketpair(grpc_end2end_test_fixture* f,
                                          grpc_channel_args* server_args) {
  grpc_core::ExecCtx exec_ctx;
  grpc_endpoint_pair* sfd = static_cast<grpc_endpoint_pair*>(f->fixture_data);
  grpc_transport* transport;
  GPR_ASSERT(!f->server);
  f->server = grpc_server_create(server_args, nullptr);
  grpc_server_register_completion_queue(f->server, f->cq, nullptr);
  grpc_server_start(f->server);
<<<<<<< HEAD
  transport = grpc_create_chttp2_transport(server_args, sfd->server, 0);
  server_setup_transport(f, transport);
  grpc_chttp2_transport_start_reading(transport, nullptr);
=======
  transport =
      grpc_create_chttp2_transport(&exec_ctx, server_args, sfd->server, false);
  server_setup_transport(f, transport);
  grpc_chttp2_transport_start_reading(&exec_ctx, transport, nullptr, nullptr);
  grpc_exec_ctx_finish(&exec_ctx);
>>>>>>> 05cd3102
}

static void chttp2_tear_down_socketpair(grpc_end2end_test_fixture* f) {
  gpr_free(f->fixture_data);
}

/* All test configurations */
static grpc_end2end_test_config configs[] = {
    {"chttp2/socketpair", FEATURE_MASK_SUPPORTS_AUTHORITY_HEADER,
     chttp2_create_fixture_socketpair, chttp2_init_client_socketpair,
     chttp2_init_server_socketpair, chttp2_tear_down_socketpair},
};

int main(int argc, char** argv) {
  size_t i;

  /* force tracing on, with a value to force many
     code paths in trace.c to be taken */
  gpr_setenv("GRPC_TRACE", "doesnt-exist,http,all");
#ifdef GRPC_POSIX_SOCKET
  g_fixture_slowdown_factor = isatty(STDOUT_FILENO) ? 10 : 1;
#else
  g_fixture_slowdown_factor = 10;
#endif

  grpc_test_init(argc, argv);
  grpc_end2end_tests_pre_init();
  grpc_init();

  GPR_ASSERT(0 == grpc_tracer_set_enabled("also-doesnt-exist", 0));
  GPR_ASSERT(1 == grpc_tracer_set_enabled("http", 1));
  GPR_ASSERT(1 == grpc_tracer_set_enabled("all", 1));

  for (i = 0; i < sizeof(configs) / sizeof(*configs); i++) {
    grpc_end2end_tests(argc, argv, configs[i]);
  }

  grpc_shutdown();

  return 0;
}<|MERGE_RESOLUTION|>--- conflicted
+++ resolved
@@ -93,19 +93,10 @@
   sp_client_setup cs;
   cs.client_args = client_args;
   cs.f = f;
-<<<<<<< HEAD
-  transport = grpc_create_chttp2_transport(client_args, sfd->client, 1);
+  transport = grpc_create_chttp2_transport(client_args, sfd->client, true);
   client_setup_transport(&cs, transport);
   GPR_ASSERT(f->client);
-  grpc_chttp2_transport_start_reading(transport, nullptr);
-=======
-  transport =
-      grpc_create_chttp2_transport(&exec_ctx, client_args, sfd->client, true);
-  client_setup_transport(&exec_ctx, &cs, transport);
-  GPR_ASSERT(f->client);
-  grpc_chttp2_transport_start_reading(&exec_ctx, transport, nullptr, nullptr);
-  grpc_exec_ctx_finish(&exec_ctx);
->>>>>>> 05cd3102
+  grpc_chttp2_transport_start_reading(transport, nullptr, nullptr);
 }
 
 static void chttp2_init_server_socketpair(grpc_end2end_test_fixture* f,
@@ -117,17 +108,9 @@
   f->server = grpc_server_create(server_args, nullptr);
   grpc_server_register_completion_queue(f->server, f->cq, nullptr);
   grpc_server_start(f->server);
-<<<<<<< HEAD
-  transport = grpc_create_chttp2_transport(server_args, sfd->server, 0);
+  transport = grpc_create_chttp2_transport(server_args, sfd->server, false);
   server_setup_transport(f, transport);
-  grpc_chttp2_transport_start_reading(transport, nullptr);
-=======
-  transport =
-      grpc_create_chttp2_transport(&exec_ctx, server_args, sfd->server, false);
-  server_setup_transport(f, transport);
-  grpc_chttp2_transport_start_reading(&exec_ctx, transport, nullptr, nullptr);
-  grpc_exec_ctx_finish(&exec_ctx);
->>>>>>> 05cd3102
+  grpc_chttp2_transport_start_reading(transport, nullptr, nullptr);
 }
 
 static void chttp2_tear_down_socketpair(grpc_end2end_test_fixture* f) {
