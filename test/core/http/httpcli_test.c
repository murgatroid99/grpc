/*
 *
 * Copyright 2015, Google Inc.
 * All rights reserved.
 *
 * Redistribution and use in source and binary forms, with or without
 * modification, are permitted provided that the following conditions are
 * met:
 *
 *     * Redistributions of source code must retain the above copyright
 * notice, this list of conditions and the following disclaimer.
 *     * Redistributions in binary form must reproduce the above
 * copyright notice, this list of conditions and the following disclaimer
 * in the documentation and/or other materials provided with the
 * distribution.
 *     * Neither the name of Google Inc. nor the names of its
 * contributors may be used to endorse or promote products derived from
 * this software without specific prior written permission.
 *
 * THIS SOFTWARE IS PROVIDED BY THE COPYRIGHT HOLDERS AND CONTRIBUTORS
 * "AS IS" AND ANY EXPRESS OR IMPLIED WARRANTIES, INCLUDING, BUT NOT
 * LIMITED TO, THE IMPLIED WARRANTIES OF MERCHANTABILITY AND FITNESS FOR
 * A PARTICULAR PURPOSE ARE DISCLAIMED. IN NO EVENT SHALL THE COPYRIGHT
 * OWNER OR CONTRIBUTORS BE LIABLE FOR ANY DIRECT, INDIRECT, INCIDENTAL,
 * SPECIAL, EXEMPLARY, OR CONSEQUENTIAL DAMAGES (INCLUDING, BUT NOT
 * LIMITED TO, PROCUREMENT OF SUBSTITUTE GOODS OR SERVICES; LOSS OF USE,
 * DATA, OR PROFITS; OR BUSINESS INTERRUPTION) HOWEVER CAUSED AND ON ANY
 * THEORY OF LIABILITY, WHETHER IN CONTRACT, STRICT LIABILITY, OR TORT
 * (INCLUDING NEGLIGENCE OR OTHERWISE) ARISING IN ANY WAY OUT OF THE USE
 * OF THIS SOFTWARE, EVEN IF ADVISED OF THE POSSIBILITY OF SUCH DAMAGE.
 *
 */

#include "src/core/lib/http/httpcli.h"

#include <string.h>

#include <grpc/grpc.h>
#include <grpc/support/alloc.h>
#include <grpc/support/log.h>
#include <grpc/support/string_util.h>
#include <grpc/support/subprocess.h>
#include <grpc/support/sync.h>
#include "src/core/lib/iomgr/iomgr.h"
#include "test/core/util/port.h"
#include "test/core/util/test_config.h"

static int g_done = 0;
static grpc_httpcli_context g_context;
static gpr_mu *g_mu;
static grpc_polling_entity g_pops;

static gpr_timespec n_seconds_time(int seconds) {
  return GRPC_TIMEOUT_SECONDS_TO_DEADLINE(seconds);
}

static void on_finish(grpc_exec_ctx *exec_ctx, void *arg, grpc_error *error) {
  const char *expect =
      "<html><head><title>Hello world!</title></head>"
      "<body><p>This is a test</p></body></html>";
  grpc_http_response *response = arg;
  GPR_ASSERT(response);
  GPR_ASSERT(response->status == 200);
  GPR_ASSERT(response->body_length == strlen(expect));
  GPR_ASSERT(0 == memcmp(expect, response->body, response->body_length));
  gpr_mu_lock(g_mu);
  g_done = 1;
  GPR_ASSERT(GRPC_LOG_IF_ERROR(
      "pollset_kick",
      grpc_pollset_kick(grpc_polling_entity_pollset(&g_pops), NULL)));
  gpr_mu_unlock(g_mu);
}

static void test_get(int port) {
  grpc_httpcli_request req;
  char *host;
  grpc_exec_ctx exec_ctx = GRPC_EXEC_CTX_INIT;

  g_done = 0;
  gpr_log(GPR_INFO, "test_get");

  gpr_asprintf(&host, "localhost:%d", port);
  gpr_log(GPR_INFO, "requesting from %s", host);

  memset(&req, 0, sizeof(req));
  req.host = host;
  req.http.path = "/get";
  req.handshaker = &grpc_httpcli_plaintext;

  grpc_http_response response;
  memset(&response, 0, sizeof(response));
  grpc_resource_quota *resource_quota = grpc_resource_quota_create("test_get");
  grpc_httpcli_get(&exec_ctx, &g_context, &g_pops, resource_quota, &req,
                   n_seconds_time(15),
                   grpc_closure_create(on_finish, &response), &response);
  grpc_resource_quota_internal_unref(&exec_ctx, resource_quota);
  gpr_mu_lock(g_mu);
  while (!g_done) {
    grpc_pollset_worker *worker = NULL;
    GPR_ASSERT(GRPC_LOG_IF_ERROR(
        "pollset_work",
        grpc_pollset_work(&exec_ctx, grpc_polling_entity_pollset(&g_pops),
                          &worker, gpr_now(GPR_CLOCK_MONOTONIC),
                          n_seconds_time(20))));
    gpr_mu_unlock(g_mu);
    grpc_exec_ctx_finish(&exec_ctx);
    gpr_mu_lock(g_mu);
  }
  gpr_mu_unlock(g_mu);
  gpr_free(host);
  grpc_http_response_destroy(&response);
}

static void test_post(int port) {
  grpc_httpcli_request req;
  char *host;
  grpc_exec_ctx exec_ctx = GRPC_EXEC_CTX_INIT;

  g_done = 0;
  gpr_log(GPR_INFO, "test_post");

  gpr_asprintf(&host, "localhost:%d", port);
  gpr_log(GPR_INFO, "posting to %s", host);

  memset(&req, 0, sizeof(req));
  req.host = host;
  req.http.path = "/post";
  req.handshaker = &grpc_httpcli_plaintext;

  grpc_http_response response;
  memset(&response, 0, sizeof(response));
  grpc_resource_quota *resource_quota = grpc_resource_quota_create("test_post");
<<<<<<< HEAD
  grpc_httpcli_post(&exec_ctx, &g_context, &g_pops, resource_quota, &req, "hello",
                    5, n_seconds_time(15),
=======
  grpc_httpcli_post(&exec_ctx, &g_context, &g_pops, resource_quota, &req,
                    "hello", 5, n_seconds_time(15),
>>>>>>> 91d0093e
                    grpc_closure_create(on_finish, &response), &response);
  grpc_resource_quota_internal_unref(&exec_ctx, resource_quota);
  gpr_mu_lock(g_mu);
  while (!g_done) {
    grpc_pollset_worker *worker = NULL;
    GPR_ASSERT(GRPC_LOG_IF_ERROR(
        "pollset_work",
        grpc_pollset_work(&exec_ctx, grpc_polling_entity_pollset(&g_pops),
                          &worker, gpr_now(GPR_CLOCK_MONOTONIC),
                          n_seconds_time(20))));
    gpr_mu_unlock(g_mu);
    grpc_exec_ctx_finish(&exec_ctx);
    gpr_mu_lock(g_mu);
  }
  gpr_mu_unlock(g_mu);
  gpr_free(host);
  grpc_http_response_destroy(&response);
}

static void destroy_pops(grpc_exec_ctx *exec_ctx, void *p, grpc_error *error) {
  grpc_pollset_destroy(grpc_polling_entity_pollset(p));
}

int main(int argc, char **argv) {
  grpc_closure destroyed;
  grpc_exec_ctx exec_ctx = GRPC_EXEC_CTX_INIT;
  gpr_subprocess *server;
  char *me = argv[0];
  char *lslash = strrchr(me, '/');
  char *args[4];
  int port = grpc_pick_unused_port_or_die();
  int arg_shift = 0;
  /* figure out where we are */
  char *root;
  if (lslash) {
    root = gpr_malloc((size_t)(lslash - me + 1));
    memcpy(root, me, (size_t)(lslash - me));
    root[lslash - me] = 0;
  } else {
    root = gpr_strdup(".");
  }

  GPR_ASSERT(argc <= 2);
  if (argc == 2) {
    args[0] = gpr_strdup(argv[1]);
  } else {
    arg_shift = 1;
    gpr_asprintf(&args[0], "%s/../../tools/distrib/python_wrapper.sh", root);
    gpr_asprintf(&args[1], "%s/../../test/core/http/test_server.py", root);
  }

  /* start the server */
  args[1 + arg_shift] = "--port";
  gpr_asprintf(&args[2 + arg_shift], "%d", port);
  server = gpr_subprocess_create(3 + arg_shift, (const char **)args);
  GPR_ASSERT(server);
  gpr_free(args[0]);
  if (arg_shift) gpr_free(args[1]);
  gpr_free(args[2 + arg_shift]);
  gpr_free(root);

  gpr_sleep_until(gpr_time_add(gpr_now(GPR_CLOCK_REALTIME),
                               gpr_time_from_seconds(5, GPR_TIMESPAN)));

  grpc_test_init(argc, argv);
  grpc_init();
  grpc_httpcli_context_init(&g_context);
  grpc_pollset *pollset = gpr_malloc(grpc_pollset_size());
  grpc_pollset_init(pollset, &g_mu);
  g_pops = grpc_polling_entity_create_from_pollset(pollset);

  test_get(port);
  test_post(port);

  grpc_httpcli_context_destroy(&g_context);
  grpc_closure_init(&destroyed, destroy_pops, &g_pops);
  grpc_pollset_shutdown(&exec_ctx, grpc_polling_entity_pollset(&g_pops),
                        &destroyed);
  grpc_exec_ctx_finish(&exec_ctx);
  grpc_shutdown();

  gpr_free(grpc_polling_entity_pollset(&g_pops));

  gpr_subprocess_destroy(server);

  return 0;
}<|MERGE_RESOLUTION|>--- conflicted
+++ resolved
@@ -130,13 +130,8 @@
   grpc_http_response response;
   memset(&response, 0, sizeof(response));
   grpc_resource_quota *resource_quota = grpc_resource_quota_create("test_post");
-<<<<<<< HEAD
-  grpc_httpcli_post(&exec_ctx, &g_context, &g_pops, resource_quota, &req, "hello",
-                    5, n_seconds_time(15),
-=======
   grpc_httpcli_post(&exec_ctx, &g_context, &g_pops, resource_quota, &req,
                     "hello", 5, n_seconds_time(15),
->>>>>>> 91d0093e
                     grpc_closure_create(on_finish, &response), &response);
   grpc_resource_quota_internal_unref(&exec_ctx, resource_quota);
   gpr_mu_lock(g_mu);
