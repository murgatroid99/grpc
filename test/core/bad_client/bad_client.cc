/*
 *
 * Copyright 2015 gRPC authors.
 *
 * Licensed under the Apache License, Version 2.0 (the "License");
 * you may not use this file except in compliance with the License.
 * You may obtain a copy of the License at
 *
 *     http://www.apache.org/licenses/LICENSE-2.0
 *
 * Unless required by applicable law or agreed to in writing, software
 * distributed under the License is distributed on an "AS IS" BASIS,
 * WITHOUT WARRANTIES OR CONDITIONS OF ANY KIND, either express or implied.
 * See the License for the specific language governing permissions and
 * limitations under the License.
 *
 */

#include "test/core/bad_client/bad_client.h"

#include <stdio.h>

#include <grpc/support/alloc.h>
#include <grpc/support/string_util.h>
#include <grpc/support/sync.h>
#include <grpc/support/thd.h>

#include "src/core/ext/filters/http/server/http_server_filter.h"
#include "src/core/ext/transport/chttp2/transport/chttp2_transport.h"
#include "src/core/lib/channel/channel_stack.h"
#include "src/core/lib/iomgr/endpoint_pair.h"
#include "src/core/lib/slice/slice_internal.h"
#include "src/core/lib/support/murmur_hash.h"
#include "src/core/lib/support/string.h"
#include "src/core/lib/surface/completion_queue.h"
#include "src/core/lib/surface/server.h"

typedef struct {
  grpc_server* server;
  grpc_completion_queue* cq;
  grpc_bad_client_server_side_validator validator;
  void* registered_method;
  gpr_event done_thd;
  gpr_event done_write;
} thd_args;

static void thd_func(void* arg) {
  thd_args* a = (thd_args*)arg;
  a->validator(a->server, a->cq, a->registered_method);
  gpr_event_set(&a->done_thd, (void*)1);
}

static void done_write(grpc_exec_ctx* exec_ctx, void* arg, grpc_error* error) {
  thd_args* a = (thd_args*)arg;
  gpr_event_set(&a->done_write, (void*)1);
}

static void server_setup_transport(void* ts, grpc_transport* transport) {
  thd_args* a = (thd_args*)ts;
  grpc_exec_ctx exec_ctx = GRPC_EXEC_CTX_INIT;
  grpc_server_setup_transport(&exec_ctx, a->server, transport, nullptr,
                              grpc_server_get_channel_args(a->server));
  grpc_exec_ctx_finish(&exec_ctx);
}

static void read_done(grpc_exec_ctx* exec_ctx, void* arg, grpc_error* error) {
  gpr_event* read_done = (gpr_event*)arg;
  gpr_event_set(read_done, (void*)1);
}

void grpc_run_bad_client_test(
    grpc_bad_client_server_side_validator server_validator,
    grpc_bad_client_client_stream_validator client_validator,
    const char* client_payload, size_t client_payload_length, uint32_t flags) {
  grpc_endpoint_pair sfd;
  thd_args a;
  gpr_thd_id id;
  char* hex;
  grpc_transport* transport;
  grpc_slice slice =
      grpc_slice_from_copied_buffer(client_payload, client_payload_length);
  grpc_slice_buffer outgoing;
  grpc_closure done_write_closure;
  grpc_exec_ctx exec_ctx = GRPC_EXEC_CTX_INIT;
  grpc_completion_queue* shutdown_cq;

  if (client_payload_length < 4 * 1024) {
    hex = gpr_dump(client_payload, client_payload_length,
                   GPR_DUMP_HEX | GPR_DUMP_ASCII);

    /* Add a debug log */
    gpr_log(GPR_INFO, "TEST: %s", hex);

    gpr_free(hex);
  } else {
    gpr_log(GPR_INFO, "TEST: (%" PRIdPTR " byte long string)",
            client_payload_length);
  }

  /* Init grpc */
  grpc_init();

  /* Create endpoints */
  sfd = grpc_iomgr_create_endpoint_pair("fixture", nullptr);

  /* Create server, completion events */
  a.server = grpc_server_create(nullptr, nullptr);
  a.cq = grpc_completion_queue_create_for_next(nullptr);
  gpr_event_init(&a.done_thd);
  gpr_event_init(&a.done_write);
  a.validator = server_validator;
  grpc_server_register_completion_queue(a.server, a.cq, nullptr);
  a.registered_method =
      grpc_server_register_method(a.server, GRPC_BAD_CLIENT_REGISTERED_METHOD,
                                  GRPC_BAD_CLIENT_REGISTERED_HOST,
                                  GRPC_SRM_PAYLOAD_READ_INITIAL_BYTE_BUFFER, 0);
  grpc_server_start(a.server);
<<<<<<< HEAD
  transport = grpc_create_chttp2_transport(&exec_ctx, NULL, sfd.server, false);
  server_setup_transport(&a, transport);
  grpc_chttp2_transport_start_reading(&exec_ctx, transport, nullptr, nullptr);
=======
  transport = grpc_create_chttp2_transport(&exec_ctx, nullptr, sfd.server, 0);
  server_setup_transport(&a, transport);
  grpc_chttp2_transport_start_reading(&exec_ctx, transport, nullptr);
>>>>>>> 366e23b6
  grpc_exec_ctx_finish(&exec_ctx);

  /* Bind everything into the same pollset */
  grpc_endpoint_add_to_pollset(&exec_ctx, sfd.client, grpc_cq_pollset(a.cq));
  grpc_endpoint_add_to_pollset(&exec_ctx, sfd.server, grpc_cq_pollset(a.cq));

  /* Check a ground truth */
  GPR_ASSERT(grpc_server_has_open_connections(a.server));

  /* Start validator */
  gpr_thd_new(&id, thd_func, &a, nullptr);

  grpc_slice_buffer_init(&outgoing);
  grpc_slice_buffer_add(&outgoing, slice);
  GRPC_CLOSURE_INIT(&done_write_closure, done_write, &a,
                    grpc_schedule_on_exec_ctx);

  /* Write data */
  grpc_endpoint_write(&exec_ctx, sfd.client, &outgoing, &done_write_closure);
  grpc_exec_ctx_finish(&exec_ctx);

  /* Await completion, unless the request is large and write may not finish
   * before the peer shuts down. */
  if (!(flags & GRPC_BAD_CLIENT_LARGE_REQUEST)) {
    GPR_ASSERT(
        gpr_event_wait(&a.done_write, grpc_timeout_seconds_to_deadline(5)));
  }

  if (flags & GRPC_BAD_CLIENT_DISCONNECT) {
    grpc_endpoint_shutdown(
        &exec_ctx, sfd.client,
        GRPC_ERROR_CREATE_FROM_STATIC_STRING("Forced Disconnect"));
    grpc_endpoint_destroy(&exec_ctx, sfd.client);
    grpc_exec_ctx_finish(&exec_ctx);
    sfd.client = nullptr;
  }

  GPR_ASSERT(gpr_event_wait(&a.done_thd, grpc_timeout_seconds_to_deadline(5)));

  if (sfd.client != nullptr) {
    // Validate client stream, if requested.
    if (client_validator != nullptr) {
      gpr_timespec deadline = grpc_timeout_seconds_to_deadline(5);
      grpc_slice_buffer incoming;
      grpc_slice_buffer_init(&incoming);
      // We may need to do multiple reads to read the complete server response.
      while (true) {
        gpr_event read_done_event;
        gpr_event_init(&read_done_event);
        grpc_closure read_done_closure;
        GRPC_CLOSURE_INIT(&read_done_closure, read_done, &read_done_event,
                          grpc_schedule_on_exec_ctx);
        grpc_endpoint_read(&exec_ctx, sfd.client, &incoming,
                           &read_done_closure);
        grpc_exec_ctx_finish(&exec_ctx);
        do {
          GPR_ASSERT(gpr_time_cmp(deadline, gpr_now(deadline.clock_type)) > 0);
          GPR_ASSERT(
              grpc_completion_queue_next(
                  a.cq, grpc_timeout_milliseconds_to_deadline(100), nullptr)
                  .type == GRPC_QUEUE_TIMEOUT);
        } while (!gpr_event_get(&read_done_event));
        if (client_validator(&incoming)) break;
        gpr_log(GPR_INFO,
                "client validator failed; trying additional read "
                "in case we didn't get all the data");
      }
      grpc_slice_buffer_destroy_internal(&exec_ctx, &incoming);
    }
    // Shutdown.
    grpc_endpoint_shutdown(
        &exec_ctx, sfd.client,
        GRPC_ERROR_CREATE_FROM_STATIC_STRING("Test Shutdown"));
    grpc_endpoint_destroy(&exec_ctx, sfd.client);
    grpc_exec_ctx_finish(&exec_ctx);
  }

  GPR_ASSERT(
      gpr_event_wait(&a.done_write, grpc_timeout_seconds_to_deadline(1)));
  shutdown_cq = grpc_completion_queue_create_for_pluck(nullptr);
  grpc_server_shutdown_and_notify(a.server, shutdown_cq, nullptr);
  GPR_ASSERT(grpc_completion_queue_pluck(shutdown_cq, nullptr,
                                         grpc_timeout_seconds_to_deadline(1),
                                         nullptr)
                 .type == GRPC_OP_COMPLETE);
  grpc_completion_queue_destroy(shutdown_cq);
  grpc_server_destroy(a.server);
  grpc_completion_queue_destroy(a.cq);
  grpc_slice_buffer_destroy_internal(&exec_ctx, &outgoing);

  grpc_exec_ctx_finish(&exec_ctx);
  grpc_shutdown();
}<|MERGE_RESOLUTION|>--- conflicted
+++ resolved
@@ -115,15 +115,10 @@
                                   GRPC_BAD_CLIENT_REGISTERED_HOST,
                                   GRPC_SRM_PAYLOAD_READ_INITIAL_BYTE_BUFFER, 0);
   grpc_server_start(a.server);
-<<<<<<< HEAD
-  transport = grpc_create_chttp2_transport(&exec_ctx, NULL, sfd.server, false);
+  transport =
+      grpc_create_chttp2_transport(&exec_ctx, nullptr, sfd.server, false);
   server_setup_transport(&a, transport);
   grpc_chttp2_transport_start_reading(&exec_ctx, transport, nullptr, nullptr);
-=======
-  transport = grpc_create_chttp2_transport(&exec_ctx, nullptr, sfd.server, 0);
-  server_setup_transport(&a, transport);
-  grpc_chttp2_transport_start_reading(&exec_ctx, transport, nullptr);
->>>>>>> 366e23b6
   grpc_exec_ctx_finish(&exec_ctx);
 
   /* Bind everything into the same pollset */
