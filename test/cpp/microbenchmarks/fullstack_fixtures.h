/*
 *
 * Copyright 2017 gRPC authors.
 *
 * Licensed under the Apache License, Version 2.0 (the "License");
 * you may not use this file except in compliance with the License.
 * You may obtain a copy of the License at
 *
 *     http://www.apache.org/licenses/LICENSE-2.0
 *
 * Unless required by applicable law or agreed to in writing, software
 * distributed under the License is distributed on an "AS IS" BASIS,
 * WITHOUT WARRANTIES OR CONDITIONS OF ANY KIND, either express or implied.
 * See the License for the specific language governing permissions and
 * limitations under the License.
 *
 */

#ifndef TEST_CPP_MICROBENCHMARKS_FULLSTACK_FIXTURES_H
#define TEST_CPP_MICROBENCHMARKS_FULLSTACK_FIXTURES_H

#include <grpc++/channel.h>
#include <grpc++/create_channel.h>
#include <grpc++/security/credentials.h>
#include <grpc++/security/server_credentials.h>
#include <grpc++/server.h>
#include <grpc++/server_builder.h>
#include <grpc/support/atm.h>
#include <grpc/support/log.h>

#include "src/core/ext/transport/chttp2/transport/chttp2_transport.h"
#include "src/core/lib/channel/channel_args.h"
#include "src/core/lib/iomgr/endpoint.h"
#include "src/core/lib/iomgr/endpoint_pair.h"
#include "src/core/lib/iomgr/exec_ctx.h"
#include "src/core/lib/iomgr/tcp_posix.h"
#include "src/core/lib/surface/channel.h"
#include "src/core/lib/surface/completion_queue.h"
#include "src/core/lib/surface/server.h"
#include "test/core/util/passthru_endpoint.h"
#include "test/core/util/port.h"

#include "src/cpp/client/create_channel_internal.h"
#include "test/cpp/microbenchmarks/helpers.h"

namespace grpc {
namespace testing {

class FixtureConfiguration {
 public:
  virtual void ApplyCommonChannelArguments(ChannelArguments* c) const {
    c->SetInt(GRPC_ARG_MAX_RECEIVE_MESSAGE_LENGTH, INT_MAX);
    c->SetInt(GRPC_ARG_MAX_SEND_MESSAGE_LENGTH, INT_MAX);
  }

  virtual void ApplyCommonServerBuilderConfig(ServerBuilder* b) const {
    b->SetMaxReceiveMessageSize(INT_MAX);
    b->SetMaxSendMessageSize(INT_MAX);
  }
};

class BaseFixture : public TrackCounters {};

class FullstackFixture : public BaseFixture {
 public:
  FullstackFixture(Service* service, const FixtureConfiguration& config,
                   const grpc::string& address) {
    ServerBuilder b;
    if (address.length() > 0) {
      b.AddListeningPort(address, InsecureServerCredentials());
    }
    cq_ = b.AddCompletionQueue(true);
    b.RegisterService(service);
    config.ApplyCommonServerBuilderConfig(&b);
    server_ = b.BuildAndStart();
    ChannelArguments args;
    config.ApplyCommonChannelArguments(&args);
    if (address.length() > 0) {
      channel_ =
          CreateCustomChannel(address, InsecureChannelCredentials(), args);
    } else {
      channel_ = server_->InProcessChannel(args);
    }
  }

  virtual ~FullstackFixture() {
    server_->Shutdown(gpr_inf_past(GPR_CLOCK_MONOTONIC));
    cq_->Shutdown();
    void* tag;
    bool ok;
    while (cq_->Next(&tag, &ok)) {
    }
  }

  void AddToLabel(std::ostream& out, benchmark::State& state) {
    BaseFixture::AddToLabel(out, state);
    out << " polls/iter:"
        << (double)grpc_get_cq_poll_num(this->cq()->cq()) / state.iterations();
  }

  ServerCompletionQueue* cq() { return cq_.get(); }
  std::shared_ptr<Channel> channel() { return channel_; }

 private:
  std::unique_ptr<Server> server_;
  std::unique_ptr<ServerCompletionQueue> cq_;
  std::shared_ptr<Channel> channel_;
};

class TCP : public FullstackFixture {
 public:
  TCP(Service* service, const FixtureConfiguration& fixture_configuration =
                            FixtureConfiguration())
      : FullstackFixture(service, fixture_configuration, MakeAddress(&port_)) {}

  ~TCP() { grpc_recycle_unused_port(port_); }

 private:
  int port_;

  static grpc::string MakeAddress(int* port) {
    *port = grpc_pick_unused_port_or_die();
    std::stringstream addr;
    addr << "localhost:" << *port;
    return addr.str();
  }
};

class UDS : public FullstackFixture {
 public:
  UDS(Service* service, const FixtureConfiguration& fixture_configuration =
                            FixtureConfiguration())
      : FullstackFixture(service, fixture_configuration, MakeAddress(&port_)) {}

  ~UDS() { grpc_recycle_unused_port(port_); }

 private:
  int port_;

  static grpc::string MakeAddress(int* port) {
    *port = grpc_pick_unused_port_or_die();  // just for a unique id - not a
                                             // real port
    std::stringstream addr;
    addr << "unix:/tmp/bm_fullstack." << *port;
    return addr.str();
  }
};

class InProcess : public FullstackFixture {
 public:
  InProcess(Service* service,
            const FixtureConfiguration& fixture_configuration =
                FixtureConfiguration())
      : FullstackFixture(service, fixture_configuration, "") {}
  ~InProcess() {}
};

class EndpointPairFixture : public BaseFixture {
 public:
  EndpointPairFixture(Service* service, grpc_endpoint_pair endpoints,
                      const FixtureConfiguration& fixture_configuration)
      : endpoint_pair_(endpoints) {
    ServerBuilder b;
    cq_ = b.AddCompletionQueue(true);
    b.RegisterService(service);
    fixture_configuration.ApplyCommonServerBuilderConfig(&b);
    server_ = b.BuildAndStart();

    grpc_exec_ctx exec_ctx = GRPC_EXEC_CTX_INIT;

    /* add server endpoint to server_
     * */
    {
      const grpc_channel_args* server_args =
          grpc_server_get_channel_args(server_->c_server());
      server_transport_ = grpc_create_chttp2_transport(
          &exec_ctx, server_args, endpoints.server, false /* is_client */);

      grpc_pollset** pollsets;
      size_t num_pollsets = 0;
      grpc_server_get_pollsets(server_->c_server(), &pollsets, &num_pollsets);

      for (size_t i = 0; i < num_pollsets; i++) {
        grpc_endpoint_add_to_pollset(&exec_ctx, endpoints.server, pollsets[i]);
      }

      grpc_server_setup_transport(&exec_ctx, server_->c_server(),
<<<<<<< HEAD
                                  server_transport_, NULL, server_args);
      grpc_chttp2_transport_start_reading(&exec_ctx, server_transport_,
                                          nullptr, nullptr);
=======
                                  server_transport_, nullptr, server_args);
      grpc_chttp2_transport_start_reading(&exec_ctx, server_transport_,
                                          nullptr);
>>>>>>> 366e23b6
    }

    /* create channel */
    {
      ChannelArguments args;
      args.SetString(GRPC_ARG_DEFAULT_AUTHORITY, "test.authority");
      fixture_configuration.ApplyCommonChannelArguments(&args);

      grpc_channel_args c_args = args.c_channel_args();
      client_transport_ = grpc_create_chttp2_transport(
          &exec_ctx, &c_args, endpoints.client, true);
      GPR_ASSERT(client_transport_);
      grpc_channel* channel =
          grpc_channel_create(&exec_ctx, "target", &c_args,
                              GRPC_CLIENT_DIRECT_CHANNEL, client_transport_);
      grpc_chttp2_transport_start_reading(&exec_ctx, client_transport_,
<<<<<<< HEAD
                                          nullptr, nullptr);
=======
                                          nullptr);
>>>>>>> 366e23b6

      channel_ = CreateChannelInternal("", channel);
    }

    grpc_exec_ctx_finish(&exec_ctx);
  }

  virtual ~EndpointPairFixture() {
    server_->Shutdown(gpr_inf_past(GPR_CLOCK_MONOTONIC));
    cq_->Shutdown();
    void* tag;
    bool ok;
    while (cq_->Next(&tag, &ok)) {
    }
  }

  void AddToLabel(std::ostream& out, benchmark::State& state) {
    BaseFixture::AddToLabel(out, state);
    out << " polls/iter:"
        << (double)grpc_get_cq_poll_num(this->cq()->cq()) / state.iterations();
  }

  ServerCompletionQueue* cq() { return cq_.get(); }
  std::shared_ptr<Channel> channel() { return channel_; }

 protected:
  grpc_endpoint_pair endpoint_pair_;
  grpc_transport* client_transport_;
  grpc_transport* server_transport_;

 private:
  std::unique_ptr<Server> server_;
  std::unique_ptr<ServerCompletionQueue> cq_;
  std::shared_ptr<Channel> channel_;
};

class SockPair : public EndpointPairFixture {
 public:
  SockPair(Service* service, const FixtureConfiguration& fixture_configuration =
                                 FixtureConfiguration())
      : EndpointPairFixture(service,
                            grpc_iomgr_create_endpoint_pair("test", nullptr),
                            fixture_configuration) {}
};

class InProcessCHTTP2 : public EndpointPairFixture {
 public:
  InProcessCHTTP2(Service* service,
                  const FixtureConfiguration& fixture_configuration =
                      FixtureConfiguration())
      : EndpointPairFixture(service, MakeEndpoints(), fixture_configuration) {}

  void AddToLabel(std::ostream& out, benchmark::State& state) {
    EndpointPairFixture::AddToLabel(out, state);
    out << " writes/iter:"
        << static_cast<double>(gpr_atm_no_barrier_load(&stats_.num_writes)) /
               static_cast<double>(state.iterations());
  }

 private:
  grpc_passthru_endpoint_stats stats_;

  grpc_endpoint_pair MakeEndpoints() {
    grpc_endpoint_pair p;
    grpc_passthru_endpoint_create(&p.client, &p.server, Library::get().rq(),
                                  &stats_);
    return p;
  }
};

////////////////////////////////////////////////////////////////////////////////
// Minimal stack fixtures

class MinStackConfiguration : public FixtureConfiguration {
  void ApplyCommonChannelArguments(ChannelArguments* a) const override {
    a->SetInt(GRPC_ARG_MINIMAL_STACK, 1);
    FixtureConfiguration::ApplyCommonChannelArguments(a);
  }

  void ApplyCommonServerBuilderConfig(ServerBuilder* b) const override {
    b->AddChannelArgument(GRPC_ARG_MINIMAL_STACK, 1);
    FixtureConfiguration::ApplyCommonServerBuilderConfig(b);
  }
};

template <class Base>
class MinStackize : public Base {
 public:
  MinStackize(Service* service) : Base(service, MinStackConfiguration()) {}
};

typedef MinStackize<TCP> MinTCP;
typedef MinStackize<UDS> MinUDS;
typedef MinStackize<InProcess> MinInProcess;
typedef MinStackize<SockPair> MinSockPair;
typedef MinStackize<InProcessCHTTP2> MinInProcessCHTTP2;

}  // namespace testing
}  // namespace grpc

#endif<|MERGE_RESOLUTION|>--- conflicted
+++ resolved
@@ -185,15 +185,9 @@
       }
 
       grpc_server_setup_transport(&exec_ctx, server_->c_server(),
-<<<<<<< HEAD
-                                  server_transport_, NULL, server_args);
+                                  server_transport_, nullptr, server_args);
       grpc_chttp2_transport_start_reading(&exec_ctx, server_transport_,
                                           nullptr, nullptr);
-=======
-                                  server_transport_, nullptr, server_args);
-      grpc_chttp2_transport_start_reading(&exec_ctx, server_transport_,
-                                          nullptr);
->>>>>>> 366e23b6
     }
 
     /* create channel */
@@ -210,11 +204,7 @@
           grpc_channel_create(&exec_ctx, "target", &c_args,
                               GRPC_CLIENT_DIRECT_CHANNEL, client_transport_);
       grpc_chttp2_transport_start_reading(&exec_ctx, client_transport_,
-<<<<<<< HEAD
                                           nullptr, nullptr);
-=======
-                                          nullptr);
->>>>>>> 366e23b6
 
       channel_ = CreateChannelInternal("", channel);
     }
