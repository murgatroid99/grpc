/*
 *
 * Copyright 2015 gRPC authors.
 *
 * Licensed under the Apache License, Version 2.0 (the "License");
 * you may not use this file except in compliance with the License.
 * You may obtain a copy of the License at
 *
 *     http://www.apache.org/licenses/LICENSE-2.0
 *
 * Unless required by applicable law or agreed to in writing, software
 * distributed under the License is distributed on an "AS IS" BASIS,
 * WITHOUT WARRANTIES OR CONDITIONS OF ANY KIND, either express or implied.
 * See the License for the specific language governing permissions and
 * limitations under the License.
 *
 */

#include <grpcpp/security/credentials.h>
#include <grpcpp/security/tls_credentials_options.h>

#include <memory>

#include <gmock/gmock.h>
#include <grpc/grpc.h>
#include <gtest/gtest.h>

#include "src/core/lib/gpr/env.h"
#include "src/core/lib/gpr/tmpfile.h"
#include "src/core/lib/security/credentials/tls/grpc_tls_credentials_options.h"
#include "src/cpp/client/secure_credentials.h"
#include "src/cpp/common/tls_credentials_options_util.h"

namespace {

typedef class ::grpc_impl::experimental::TlsKeyMaterialsConfig
    TlsKeyMaterialsConfig;
typedef class ::grpc_impl::experimental::TlsCredentialReloadArg
    TlsCredentialReloadArg;
typedef struct ::grpc_impl::experimental::TlsCredentialReloadInterface
    TlsCredentialReloadInterface;
typedef class ::grpc_impl::experimental::TlsServerAuthorizationCheckArg
    TlsServerAuthorizationCheckArg;
typedef struct ::grpc_impl::experimental::TlsServerAuthorizationCheckInterface
    TlsServerAuthorizationCheckInterface;

static void tls_credential_reload_callback(
    grpc_tls_credential_reload_arg* arg) {
  GPR_ASSERT(arg != nullptr);
  arg->status = GRPC_SSL_CERTIFICATE_CONFIG_RELOAD_UNCHANGED;
}

class TestTlsCredentialReload : public TlsCredentialReloadInterface {
  int Schedule(TlsCredentialReloadArg* arg) override {
    GPR_ASSERT(arg != nullptr);
    struct TlsKeyMaterialsConfig::PemKeyCertPair pair3 = {"private_key3",
                                                          "cert_chain3"};
    arg->set_pem_root_certs("new_pem_root_certs");
    arg->add_pem_key_cert_pair(pair3);
    arg->set_status(GRPC_SSL_CERTIFICATE_CONFIG_RELOAD_NEW);
    return 0;
  }

  void Cancel(TlsCredentialReloadArg* arg) override {
    GPR_ASSERT(arg != nullptr);
    arg->set_status(GRPC_SSL_CERTIFICATE_CONFIG_RELOAD_FAIL);
    arg->set_error_details("cancelled");
  }
};

static void tls_server_authorization_check_callback(
    grpc_tls_server_authorization_check_arg* arg) {
  GPR_ASSERT(arg != nullptr);
  grpc::string cb_user_data = "cb_user_data";
  arg->cb_user_data = static_cast<void*>(gpr_strdup(cb_user_data.c_str()));
  arg->success = 1;
  arg->target_name = gpr_strdup("callback_target_name");
  arg->peer_cert = gpr_strdup("callback_peer_cert");
  arg->status = GRPC_STATUS_OK;
  arg->error_details = gpr_strdup("callback_error_details");
}

class TestTlsServerAuthorizationCheck
    : public TlsServerAuthorizationCheckInterface {
  int Schedule(TlsServerAuthorizationCheckArg* arg) override {
    GPR_ASSERT(arg != nullptr);
    grpc::string cb_user_data = "cb_user_data";
    arg->set_cb_user_data(static_cast<void*>(gpr_strdup(cb_user_data.c_str())));
    arg->set_success(1);
    arg->set_target_name("sync_target_name");
    arg->set_peer_cert("sync_peer_cert");
    arg->set_status(GRPC_STATUS_OK);
    arg->set_error_details("sync_error_details");
    return 1;
  }

  void Cancel(TlsServerAuthorizationCheckArg* arg) override {
    GPR_ASSERT(arg != nullptr);
    arg->set_status(GRPC_STATUS_PERMISSION_DENIED);
    arg->set_error_details("cancelled");
  }
};

}  // namespace

namespace grpc {
namespace testing {

class CredentialsTest : public ::testing::Test {
 protected:
};

TEST_F(CredentialsTest, InvalidGoogleRefreshToken) {
  std::shared_ptr<CallCredentials> bad1 = GoogleRefreshTokenCredentials("");
  EXPECT_EQ(static_cast<CallCredentials*>(nullptr), bad1.get());
}

TEST_F(CredentialsTest, DefaultCredentials) {
  auto creds = GoogleDefaultCredentials();
}

TEST_F(CredentialsTest, StsCredentialsOptionsCppToCore) {
  grpc::experimental::StsCredentialsOptions options;
  options.token_exchange_service_uri = "https://foo.com/exchange";
  options.resource = "resource";
  options.audience = "audience";
  options.scope = "scope";
  // options.requested_token_type explicitly not set.
  options.subject_token_path = "/foo/bar";
  options.subject_token_type = "nice_token_type";
  options.actor_token_path = "/foo/baz";
  options.actor_token_type = "even_nicer_token_type";
  grpc_sts_credentials_options core_opts =
      grpc_impl::experimental::StsCredentialsCppToCoreOptions(options);
  EXPECT_EQ(options.token_exchange_service_uri,
            core_opts.token_exchange_service_uri);
  EXPECT_EQ(options.resource, core_opts.resource);
  EXPECT_EQ(options.audience, core_opts.audience);
  EXPECT_EQ(options.scope, core_opts.scope);
  EXPECT_EQ(options.requested_token_type, core_opts.requested_token_type);
  EXPECT_EQ(options.subject_token_path, core_opts.subject_token_path);
  EXPECT_EQ(options.subject_token_type, core_opts.subject_token_type);
  EXPECT_EQ(options.actor_token_path, core_opts.actor_token_path);
  EXPECT_EQ(options.actor_token_type, core_opts.actor_token_type);
}

TEST_F(CredentialsTest, StsCredentialsOptionsJson) {
  const char valid_json[] = R"(
  {
    "token_exchange_service_uri": "https://foo/exchange",
    "resource": "resource",
    "audience": "audience",
    "scope": "scope",
    "requested_token_type": "requested_token_type",
    "subject_token_path": "subject_token_path",
    "subject_token_type": "subject_token_type",
    "actor_token_path": "actor_token_path",
    "actor_token_type": "actor_token_type"
  })";
  grpc::experimental::StsCredentialsOptions options;
  EXPECT_TRUE(
      grpc::experimental::StsCredentialsOptionsFromJson(valid_json, &options)
          .ok());
  EXPECT_EQ(options.token_exchange_service_uri, "https://foo/exchange");
  EXPECT_EQ(options.resource, "resource");
  EXPECT_EQ(options.audience, "audience");
  EXPECT_EQ(options.scope, "scope");
  EXPECT_EQ(options.requested_token_type, "requested_token_type");
  EXPECT_EQ(options.subject_token_path, "subject_token_path");
  EXPECT_EQ(options.subject_token_type, "subject_token_type");
  EXPECT_EQ(options.actor_token_path, "actor_token_path");
  EXPECT_EQ(options.actor_token_type, "actor_token_type");

  const char minimum_valid_json[] = R"(
  {
    "token_exchange_service_uri": "https://foo/exchange",
    "subject_token_path": "subject_token_path",
    "subject_token_type": "subject_token_type"
  })";
  EXPECT_TRUE(grpc::experimental::StsCredentialsOptionsFromJson(
                  minimum_valid_json, &options)
                  .ok());
  EXPECT_EQ(options.token_exchange_service_uri, "https://foo/exchange");
  EXPECT_EQ(options.resource, "");
  EXPECT_EQ(options.audience, "");
  EXPECT_EQ(options.scope, "");
  EXPECT_EQ(options.requested_token_type, "");
  EXPECT_EQ(options.subject_token_path, "subject_token_path");
  EXPECT_EQ(options.subject_token_type, "subject_token_type");
  EXPECT_EQ(options.actor_token_path, "");
  EXPECT_EQ(options.actor_token_type, "");

  const char invalid_json[] = R"(
  I'm not a valid JSON.
  )";
  EXPECT_EQ(
      grpc::StatusCode::INVALID_ARGUMENT,
      grpc::experimental::StsCredentialsOptionsFromJson(invalid_json, &options)
          .error_code());

  const char invalid_json_missing_subject_token_type[] = R"(
  {
    "token_exchange_service_uri": "https://foo/exchange",
    "subject_token_path": "subject_token_path"
  })";
  auto status = grpc::experimental::StsCredentialsOptionsFromJson(
      invalid_json_missing_subject_token_type, &options);
  EXPECT_EQ(grpc::StatusCode::INVALID_ARGUMENT, status.error_code());
  EXPECT_THAT(status.error_message(),
              ::testing::HasSubstr("subject_token_type"));

  const char invalid_json_missing_subject_token_path[] = R"(
  {
    "token_exchange_service_uri": "https://foo/exchange",
    "subject_token_type": "subject_token_type"
  })";
  status = grpc::experimental::StsCredentialsOptionsFromJson(
      invalid_json_missing_subject_token_path, &options);
  EXPECT_EQ(grpc::StatusCode::INVALID_ARGUMENT, status.error_code());
  EXPECT_THAT(status.error_message(),
              ::testing::HasSubstr("subject_token_path"));

  const char invalid_json_missing_token_exchange_uri[] = R"(
  {
    "subject_token_path": "subject_token_path",
    "subject_token_type": "subject_token_type"
  })";
  status = grpc::experimental::StsCredentialsOptionsFromJson(
      invalid_json_missing_token_exchange_uri, &options);
  EXPECT_EQ(grpc::StatusCode::INVALID_ARGUMENT, status.error_code());
  EXPECT_THAT(status.error_message(),
              ::testing::HasSubstr("token_exchange_service_uri"));
}

TEST_F(CredentialsTest, StsCredentialsOptionsFromEnv) {
  // Unset env and check expected failure.
  gpr_unsetenv("STS_CREDENTIALS");
  grpc::experimental::StsCredentialsOptions options;
  auto status = grpc::experimental::StsCredentialsOptionsFromEnv(&options);
  EXPECT_EQ(grpc::StatusCode::NOT_FOUND, status.error_code());

  // Set env and check for success.
  const char valid_json[] = R"(
  {
    "token_exchange_service_uri": "https://foo/exchange",
    "subject_token_path": "subject_token_path",
    "subject_token_type": "subject_token_type"
  })";
  char* creds_file_name;
  FILE* creds_file = gpr_tmpfile("sts_creds_options", &creds_file_name);
  ASSERT_NE(creds_file_name, nullptr);
  ASSERT_NE(creds_file, nullptr);
  ASSERT_EQ(sizeof(valid_json),
            fwrite(valid_json, 1, sizeof(valid_json), creds_file));
  fclose(creds_file);
  gpr_setenv("STS_CREDENTIALS", creds_file_name);
  gpr_free(creds_file_name);
  status = grpc::experimental::StsCredentialsOptionsFromEnv(&options);
  EXPECT_TRUE(status.ok());
  EXPECT_EQ(options.token_exchange_service_uri, "https://foo/exchange");
  EXPECT_EQ(options.resource, "");
  EXPECT_EQ(options.audience, "");
  EXPECT_EQ(options.scope, "");
  EXPECT_EQ(options.requested_token_type, "");
  EXPECT_EQ(options.subject_token_path, "subject_token_path");
  EXPECT_EQ(options.subject_token_type, "subject_token_type");
  EXPECT_EQ(options.actor_token_path, "");
  EXPECT_EQ(options.actor_token_type, "");

  // Cleanup.
  gpr_unsetenv("STS_CREDENTIALS");
}

typedef class ::grpc_impl::experimental::TlsKeyMaterialsConfig
    TlsKeyMaterialsConfig;

TEST_F(CredentialsTest, TlsKeyMaterialsConfigCppToC) {
  std::shared_ptr<TlsKeyMaterialsConfig> config(new TlsKeyMaterialsConfig());
  struct TlsKeyMaterialsConfig::PemKeyCertPair pair = {"private_key",
                                                       "cert_chain"};
  std::vector<TlsKeyMaterialsConfig::PemKeyCertPair> pair_list = {pair};
  config->set_key_materials("pem_root_certs", pair_list);
  grpc_tls_key_materials_config* c_config =
      ConvertToCKeyMaterialsConfig(config);
  EXPECT_STREQ("pem_root_certs", c_config->pem_root_certs());
  EXPECT_EQ(1, static_cast<int>(c_config->pem_key_cert_pair_list().size()));
  EXPECT_STREQ(pair.private_key.c_str(),
               c_config->pem_key_cert_pair_list()[0].private_key());
  EXPECT_STREQ(pair.cert_chain.c_str(),
               c_config->pem_key_cert_pair_list()[0].cert_chain());
  delete c_config;
}

TEST_F(CredentialsTest, TlsKeyMaterialsModifiers) {
  std::shared_ptr<TlsKeyMaterialsConfig> config(new TlsKeyMaterialsConfig());
  struct TlsKeyMaterialsConfig::PemKeyCertPair pair = {"private_key",
                                                       "cert_chain"};
  config->add_pem_key_cert_pair(pair);
  config->set_pem_root_certs("pem_root_certs");
  EXPECT_STREQ(config->pem_root_certs().c_str(), "pem_root_certs");
  std::vector<TlsKeyMaterialsConfig::PemKeyCertPair> list =
      config->pem_key_cert_pair_list();
  EXPECT_EQ(static_cast<int>(list.size()), 1);
  EXPECT_STREQ(list[0].private_key.c_str(), "private_key");
  EXPECT_STREQ(list[0].cert_chain.c_str(), "cert_chain");
}

typedef class ::grpc_impl::experimental::TlsCredentialReloadArg
    TlsCredentialReloadArg;
typedef class ::grpc_impl::experimental::TlsCredentialReloadConfig
    TlsCredentialReloadConfig;

TEST_F(CredentialsTest, TlsCredentialReloadArgCallback) {
  grpc_tls_credential_reload_arg* c_arg = new grpc_tls_credential_reload_arg;
  c_arg->cb = tls_credential_reload_callback;
  c_arg->context = nullptr;
  TlsCredentialReloadArg* arg = new TlsCredentialReloadArg(c_arg);
  arg->set_status(GRPC_SSL_CERTIFICATE_CONFIG_RELOAD_NEW);
  arg->OnCredentialReloadDoneCallback();
  EXPECT_EQ(arg->status(), GRPC_SSL_CERTIFICATE_CONFIG_RELOAD_UNCHANGED);

  // Cleanup.
  delete arg;
  delete c_arg;
}

TEST_F(CredentialsTest, TlsCredentialReloadConfigSchedule) {
  std::shared_ptr<TestTlsCredentialReload> test_credential_reload(
      new TestTlsCredentialReload());
  std::shared_ptr<TlsCredentialReloadConfig> config(
      new TlsCredentialReloadConfig(test_credential_reload));
  grpc_tls_credential_reload_arg* c_arg = new grpc_tls_credential_reload_arg();
  c_arg->context = nullptr;
  TlsCredentialReloadArg* arg = new TlsCredentialReloadArg(c_arg);
  std::shared_ptr<TlsKeyMaterialsConfig> key_materials_config(
      new TlsKeyMaterialsConfig());
  struct TlsKeyMaterialsConfig::PemKeyCertPair pair1 = {"private_key1",
                                                        "cert_chain1"};
  struct TlsKeyMaterialsConfig::PemKeyCertPair pair2 = {"private_key2",
                                                        "cert_chain2"};
  std::vector<TlsKeyMaterialsConfig::PemKeyCertPair> pair_list = {pair1, pair2};
  key_materials_config->set_key_materials("pem_root_certs", pair_list);
  arg->set_key_materials_config(key_materials_config);
  arg->set_status(GRPC_SSL_CERTIFICATE_CONFIG_RELOAD_NEW);
  arg->set_error_details("error_details");
  const char* error_details_before_schedule = c_arg->error_details;

  int schedule_output = config->Schedule(arg);
  EXPECT_EQ(schedule_output, 0);
  EXPECT_STREQ(c_arg->key_materials_config->pem_root_certs(),
               "new_pem_root_certs");
  grpc_tls_key_materials_config::PemKeyCertPairList c_pair_list =
      c_arg->key_materials_config->pem_key_cert_pair_list();
  EXPECT_TRUE(!arg->is_pem_key_cert_pair_list_empty());
  EXPECT_EQ(static_cast<int>(c_pair_list.size()), 3);
  EXPECT_STREQ(c_pair_list[0].private_key(), "private_key1");
  EXPECT_STREQ(c_pair_list[0].cert_chain(), "cert_chain1");
  EXPECT_STREQ(c_pair_list[1].private_key(), "private_key2");
  EXPECT_STREQ(c_pair_list[1].cert_chain(), "cert_chain2");
  EXPECT_STREQ(c_pair_list[2].private_key(), "private_key3");
  EXPECT_STREQ(c_pair_list[2].cert_chain(), "cert_chain3");
  EXPECT_EQ(arg->status(), GRPC_SSL_CERTIFICATE_CONFIG_RELOAD_NEW);
  EXPECT_STREQ(arg->error_details().c_str(), "error_details");

  // Cleanup.
  gpr_free(const_cast<char*>(error_details_before_schedule));
  delete c_arg->key_materials_config;
  if (c_arg->destroy_context != nullptr) {
    c_arg->destroy_context(c_arg->context);
  }
  delete c_arg;
  delete config->c_config();
}

TEST_F(CredentialsTest, TlsCredentialReloadConfigCppToC) {
  std::shared_ptr<TestTlsCredentialReload> test_credential_reload(
      new TestTlsCredentialReload());
  TlsCredentialReloadConfig config(test_credential_reload);
  grpc_tls_credential_reload_arg c_arg;
  c_arg.context = nullptr;
  c_arg.cb_user_data = static_cast<void*>(nullptr);
  grpc_tls_key_materials_config c_key_materials;
  grpc::string test_private_key = "private_key";
  grpc::string test_cert_chain = "cert_chain";
  grpc_ssl_pem_key_cert_pair* ssl_pair =
      (grpc_ssl_pem_key_cert_pair*)gpr_malloc(
          sizeof(grpc_ssl_pem_key_cert_pair));
  ssl_pair->private_key = gpr_strdup(test_private_key.c_str());
  ssl_pair->cert_chain = gpr_strdup(test_cert_chain.c_str());
  ::grpc_core::PemKeyCertPair pem_key_cert_pair =
      ::grpc_core::PemKeyCertPair(ssl_pair);
  ::grpc_core::InlinedVector<::grpc_core::PemKeyCertPair, 1>
      pem_key_cert_pair_list;
  pem_key_cert_pair_list.push_back(pem_key_cert_pair);
  grpc::string test_pem_root_certs = "pem_root_certs";
  c_key_materials.set_key_materials(
      ::grpc_core::UniquePtr<char>(gpr_strdup(test_pem_root_certs.c_str())),
      pem_key_cert_pair_list);
  c_arg.key_materials_config = &c_key_materials;
  c_arg.status = GRPC_SSL_CERTIFICATE_CONFIG_RELOAD_UNCHANGED;
  grpc::string test_error_details = "error_details";
  c_arg.error_details = test_error_details.c_str();

  grpc_tls_credential_reload_config* c_config = config.c_config();
  c_arg.config = c_config;
  int c_schedule_output = c_config->Schedule(&c_arg);
  EXPECT_EQ(c_schedule_output, 0);
  EXPECT_EQ(c_arg.cb_user_data, nullptr);
  EXPECT_STREQ(c_arg.key_materials_config->pem_root_certs(),
               "new_pem_root_certs");
  ::grpc_core::InlinedVector<::grpc_core::PemKeyCertPair, 1> pair_list =
      c_arg.key_materials_config->pem_key_cert_pair_list();
  EXPECT_EQ(static_cast<int>(pair_list.size()), 2);
  EXPECT_STREQ(pair_list[0].private_key(), "private_key");
  EXPECT_STREQ(pair_list[0].cert_chain(), "cert_chain");
  EXPECT_STREQ(pair_list[1].private_key(), "private_key3");
  EXPECT_STREQ(pair_list[1].cert_chain(), "cert_chain3");
  EXPECT_EQ(c_arg.status, GRPC_SSL_CERTIFICATE_CONFIG_RELOAD_NEW);
  EXPECT_STREQ(c_arg.error_details, test_error_details.c_str());

  // Cleanup.
  c_arg.destroy_context(c_arg.context);
  delete config.c_config();
}

typedef class ::grpc_impl::experimental::TlsServerAuthorizationCheckArg
    TlsServerAuthorizationCheckArg;
typedef class ::grpc_impl::experimental::TlsServerAuthorizationCheckConfig
    TlsServerAuthorizationCheckConfig;

TEST_F(CredentialsTest, TlsServerAuthorizationCheckArgCallback) {
  grpc_tls_server_authorization_check_arg* c_arg =
      new grpc_tls_server_authorization_check_arg;
  c_arg->cb = tls_server_authorization_check_callback;
  c_arg->context = nullptr;
  TlsServerAuthorizationCheckArg* arg =
      new TlsServerAuthorizationCheckArg(c_arg);
  arg->set_cb_user_data(nullptr);
  arg->set_success(0);
  arg->set_target_name("target_name");
  arg->set_peer_cert("peer_cert");
  arg->set_status(GRPC_STATUS_UNAUTHENTICATED);
  arg->set_error_details("error_details");
  const char* target_name_before_callback = c_arg->target_name;
  const char* peer_cert_before_callback = c_arg->peer_cert;
  const char* error_details_before_callback = c_arg->error_details;

  arg->OnServerAuthorizationCheckDoneCallback();
  EXPECT_STREQ(static_cast<char*>(arg->cb_user_data()), "cb_user_data");
  gpr_free(arg->cb_user_data());
  EXPECT_EQ(arg->success(), 1);
  EXPECT_STREQ(arg->target_name().c_str(), "callback_target_name");
  EXPECT_STREQ(arg->peer_cert().c_str(), "callback_peer_cert");
  EXPECT_EQ(arg->status(), GRPC_STATUS_OK);
  EXPECT_STREQ(arg->error_details().c_str(), "callback_error_details");

  // Cleanup.
  gpr_free(const_cast<char*>(target_name_before_callback));
  gpr_free(const_cast<char*>(peer_cert_before_callback));
  gpr_free(const_cast<char*>(error_details_before_callback));
  gpr_free(const_cast<char*>(c_arg->target_name));
  gpr_free(const_cast<char*>(c_arg->peer_cert));
  gpr_free(const_cast<char*>(c_arg->error_details));
  delete arg;
  delete c_arg;
}

TEST_F(CredentialsTest, TlsServerAuthorizationCheckConfigSchedule) {
  std::shared_ptr<TestTlsServerAuthorizationCheck>
      test_server_authorization_check(new TestTlsServerAuthorizationCheck());
  TlsServerAuthorizationCheckConfig config(test_server_authorization_check);
  grpc_tls_server_authorization_check_arg* c_arg =
      new grpc_tls_server_authorization_check_arg();
  c_arg->context = nullptr;
  TlsServerAuthorizationCheckArg* arg =
      new TlsServerAuthorizationCheckArg(c_arg);
  arg->set_cb_user_data(nullptr);
  arg->set_success(0);
  arg->set_target_name("target_name");
  arg->set_peer_cert("peer_cert");
  arg->set_status(GRPC_STATUS_PERMISSION_DENIED);
  arg->set_error_details("error_details");
  const char* target_name_before_schedule = c_arg->target_name;
  const char* peer_cert_before_schedule = c_arg->peer_cert;
  const char* error_details_before_schedule = c_arg->error_details;

  int schedule_output = config.Schedule(arg);
  EXPECT_EQ(schedule_output, 1);
  EXPECT_STREQ(static_cast<char*>(arg->cb_user_data()), "cb_user_data");
  EXPECT_EQ(arg->success(), 1);
  EXPECT_STREQ(arg->target_name().c_str(), "sync_target_name");
  EXPECT_STREQ(arg->peer_cert().c_str(), "sync_peer_cert");
  EXPECT_EQ(arg->status(), GRPC_STATUS_OK);
  EXPECT_STREQ(arg->error_details().c_str(), "sync_error_details");

  // Cleanup.
  gpr_free(arg->cb_user_data());
  gpr_free(const_cast<char*>(target_name_before_schedule));
  gpr_free(const_cast<char*>(peer_cert_before_schedule));
  gpr_free(const_cast<char*>(error_details_before_schedule));
  gpr_free(const_cast<char*>(c_arg->target_name));
  gpr_free(const_cast<char*>(c_arg->peer_cert));
  gpr_free(const_cast<char*>(c_arg->error_details));
  if (c_arg->destroy_context != nullptr) {
    c_arg->destroy_context(c_arg->context);
  }
  delete c_arg;
  delete config.c_config();
}

TEST_F(CredentialsTest, TlsServerAuthorizationCheckConfigCppToC) {
  std::shared_ptr<TestTlsServerAuthorizationCheck>
      test_server_authorization_check(new TestTlsServerAuthorizationCheck());
  TlsServerAuthorizationCheckConfig config(test_server_authorization_check);
  grpc_tls_server_authorization_check_arg c_arg;
  c_arg.cb = tls_server_authorization_check_callback;
  c_arg.cb_user_data = nullptr;
  c_arg.success = 0;
  c_arg.target_name = "target_name";
  c_arg.peer_cert = "peer_cert";
  c_arg.status = GRPC_STATUS_UNAUTHENTICATED;
  c_arg.error_details = "error_details";
  c_arg.config = config.c_config();
  c_arg.context = nullptr;
  int c_schedule_output = (c_arg.config)->Schedule(&c_arg);
  EXPECT_EQ(c_schedule_output, 1);
  EXPECT_STREQ(static_cast<char*>(c_arg.cb_user_data), "cb_user_data");
  EXPECT_EQ(c_arg.success, 1);
  EXPECT_STREQ(c_arg.target_name, "sync_target_name");
  EXPECT_STREQ(c_arg.peer_cert, "sync_peer_cert");
  EXPECT_EQ(c_arg.status, GRPC_STATUS_OK);
  EXPECT_STREQ(c_arg.error_details, "sync_error_details");

  // Cleanup.
  gpr_free(c_arg.cb_user_data);
  c_arg.destroy_context(c_arg.context);
  gpr_free(const_cast<char*>(c_arg.error_details));
  gpr_free(const_cast<char*>(c_arg.target_name));
  gpr_free(const_cast<char*>(c_arg.peer_cert));
  delete config.c_config();
}

typedef class ::grpc_impl::experimental::TlsCredentialsOptions
    TlsCredentialsOptions;

TEST_F(CredentialsTest, TlsCredentialsOptionsCppToC) {
  std::shared_ptr<TlsKeyMaterialsConfig> key_materials_config(
      new TlsKeyMaterialsConfig());
  struct TlsKeyMaterialsConfig::PemKeyCertPair pair = {"private_key",
                                                       "cert_chain"};
  std::vector<TlsKeyMaterialsConfig::PemKeyCertPair> pair_list = {pair};
  key_materials_config->set_key_materials("pem_root_certs", pair_list);

  std::shared_ptr<TestTlsCredentialReload> test_credential_reload(
      new TestTlsCredentialReload());
  std::shared_ptr<TlsCredentialReloadConfig> credential_reload_config(
      new TlsCredentialReloadConfig(test_credential_reload));

  std::shared_ptr<TestTlsServerAuthorizationCheck>
      test_server_authorization_check(new TestTlsServerAuthorizationCheck());
  std::shared_ptr<TlsServerAuthorizationCheckConfig>
      server_authorization_check_config(new TlsServerAuthorizationCheckConfig(
          test_server_authorization_check));

  TlsCredentialsOptions options = TlsCredentialsOptions(
      GRPC_SSL_REQUEST_CLIENT_CERTIFICATE_AND_VERIFY,
      GRPC_TLS_SERVER_VERIFICATION, key_materials_config,
      credential_reload_config, server_authorization_check_config);
  grpc_tls_credentials_options* c_options = options.c_credentials_options();
  EXPECT_EQ(c_options->cert_request_type(),
            GRPC_SSL_REQUEST_CLIENT_CERTIFICATE_AND_VERIFY);
  grpc_tls_key_materials_config* c_key_materials_config =
      c_options->key_materials_config();
  grpc_tls_credential_reload_config* c_credential_reload_config =
      c_options->credential_reload_config();
  grpc_tls_credential_reload_arg c_credential_reload_arg;
  c_credential_reload_arg.cb_user_data = nullptr;
  c_credential_reload_arg.key_materials_config =
      c_options->key_materials_config();
  c_credential_reload_arg.status = GRPC_SSL_CERTIFICATE_CONFIG_RELOAD_UNCHANGED;
  grpc::string test_error_details = "error_details";
  c_credential_reload_arg.error_details = test_error_details.c_str();
  c_credential_reload_arg.context = nullptr;
  grpc_tls_server_authorization_check_config*
      c_server_authorization_check_config =
          c_options->server_authorization_check_config();
  grpc_tls_server_authorization_check_arg c_server_authorization_check_arg;
  c_server_authorization_check_arg.cb = tls_server_authorization_check_callback;
  c_server_authorization_check_arg.cb_user_data = nullptr;
  c_server_authorization_check_arg.success = 0;
  c_server_authorization_check_arg.target_name = "target_name";
  c_server_authorization_check_arg.peer_cert = "peer_cert";
  c_server_authorization_check_arg.status = GRPC_STATUS_UNAUTHENTICATED;
  c_server_authorization_check_arg.error_details = "error_details";
  c_server_authorization_check_arg.context = nullptr;
  EXPECT_STREQ(c_key_materials_config->pem_root_certs(), "pem_root_certs");
  EXPECT_EQ(
      static_cast<int>(c_key_materials_config->pem_key_cert_pair_list().size()),
      1);
  EXPECT_STREQ(
      c_key_materials_config->pem_key_cert_pair_list()[0].private_key(),
      "private_key");
  EXPECT_STREQ(c_key_materials_config->pem_key_cert_pair_list()[0].cert_chain(),
               "cert_chain");

  GPR_ASSERT(c_credential_reload_config != nullptr);
  int c_credential_reload_schedule_output =
      c_credential_reload_config->Schedule(&c_credential_reload_arg);
  EXPECT_EQ(c_credential_reload_schedule_output, 0);
  EXPECT_EQ(c_credential_reload_arg.cb_user_data, nullptr);
  EXPECT_STREQ(c_credential_reload_arg.key_materials_config->pem_root_certs(),
               "new_pem_root_certs");
  ::grpc_core::InlinedVector<::grpc_core::PemKeyCertPair, 1> c_pair_list =
      c_credential_reload_arg.key_materials_config->pem_key_cert_pair_list();
  EXPECT_EQ(static_cast<int>(c_pair_list.size()), 2);
  EXPECT_STREQ(c_pair_list[0].private_key(), "private_key");
  EXPECT_STREQ(c_pair_list[0].cert_chain(), "cert_chain");
  EXPECT_STREQ(c_pair_list[1].private_key(), "private_key3");
  EXPECT_STREQ(c_pair_list[1].cert_chain(), "cert_chain3");
  EXPECT_EQ(c_credential_reload_arg.status,
            GRPC_SSL_CERTIFICATE_CONFIG_RELOAD_NEW);
  EXPECT_STREQ(c_credential_reload_arg.error_details,
               test_error_details.c_str());

  int c_server_authorization_check_schedule_output =
      c_server_authorization_check_config->Schedule(
          &c_server_authorization_check_arg);
  EXPECT_EQ(c_server_authorization_check_schedule_output, 1);
  EXPECT_STREQ(
      static_cast<char*>(c_server_authorization_check_arg.cb_user_data),
      "cb_user_data");
  EXPECT_EQ(c_server_authorization_check_arg.success, 1);
  EXPECT_STREQ(c_server_authorization_check_arg.target_name,
               "sync_target_name");
  EXPECT_STREQ(c_server_authorization_check_arg.peer_cert, "sync_peer_cert");
  EXPECT_EQ(c_server_authorization_check_arg.status, GRPC_STATUS_OK);
  EXPECT_STREQ(c_server_authorization_check_arg.error_details,
               "sync_error_details");

  // Cleanup.
  c_credential_reload_arg.destroy_context(c_credential_reload_arg.context);
  c_server_authorization_check_arg.destroy_context(
      c_server_authorization_check_arg.context);
  gpr_free(c_server_authorization_check_arg.cb_user_data);
  gpr_free(const_cast<char*>(c_server_authorization_check_arg.target_name));
  gpr_free(const_cast<char*>(c_server_authorization_check_arg.peer_cert));
  gpr_free(const_cast<char*>(c_server_authorization_check_arg.error_details));
  delete c_options;
}

// This test demonstrates how the SPIFFE credentials will be used.
TEST_F(CredentialsTest, LoadTlsChannelCredentials) {
  std::shared_ptr<TestTlsCredentialReload> test_credential_reload(
      new TestTlsCredentialReload());
  std::shared_ptr<TlsCredentialReloadConfig> credential_reload_config(
      new TlsCredentialReloadConfig(test_credential_reload));

  std::shared_ptr<TestTlsServerAuthorizationCheck>
      test_server_authorization_check(new TestTlsServerAuthorizationCheck());
  std::shared_ptr<TlsServerAuthorizationCheckConfig>
      server_authorization_check_config(new TlsServerAuthorizationCheckConfig(
          test_server_authorization_check));

  TlsCredentialsOptions options = TlsCredentialsOptions(
      GRPC_SSL_REQUEST_CLIENT_CERTIFICATE_AND_VERIFY,
      GRPC_TLS_SERVER_VERIFICATION, nullptr, credential_reload_config,
      server_authorization_check_config);
  std::shared_ptr<grpc_impl::ChannelCredentials> channel_credentials =
      grpc::experimental::TlsCredentials(options);
  GPR_ASSERT(channel_credentials != nullptr);
}

<<<<<<< HEAD
// This test demonstrates how the TLS credentials will be used to create
// server credentials.
TEST_F(CredentialsTest, LoadTlsServerCredentials) {
  std::shared_ptr<TestTlsCredentialReload> test_credential_reload(
      new TestTlsCredentialReload());
  std::shared_ptr<TlsCredentialReloadConfig> credential_reload_config(
      new TlsCredentialReloadConfig(test_credential_reload));

  TlsCredentialsOptions options = TlsCredentialsOptions(
      GRPC_SSL_REQUEST_CLIENT_CERTIFICATE_AND_VERIFY,
      GRPC_TLS_SERVER_VERIFICATION, nullptr, credential_reload_config, nullptr);
  std::shared_ptr<::grpc_impl::ServerCredentials> server_credentials =
      grpc::experimental::TlsServerCredentials(options);
  // GPR_ASSERT(server_credentials != nullptr);
}

=======
>>>>>>> 3dc40607
TEST_F(CredentialsTest, TlsCredentialReloadConfigErrorMessages) {
  std::shared_ptr<TlsCredentialReloadConfig> config(
      new TlsCredentialReloadConfig(nullptr));
  grpc_tls_credential_reload_arg* c_arg = new grpc_tls_credential_reload_arg;
  c_arg->context = nullptr;
  TlsCredentialReloadArg* arg = new TlsCredentialReloadArg(c_arg);
  int schedule_output = config->Schedule(arg);

  EXPECT_EQ(schedule_output, 1);
  EXPECT_EQ(arg->status(), GRPC_SSL_CERTIFICATE_CONFIG_RELOAD_FAIL);
  EXPECT_STREQ(arg->error_details().c_str(),
               "the interface of the credential reload config is nullptr");
  gpr_free(const_cast<char*>(c_arg->error_details));

  arg->set_status(GRPC_SSL_CERTIFICATE_CONFIG_RELOAD_UNCHANGED);
  config->Cancel(arg);
  EXPECT_EQ(arg->status(), GRPC_SSL_CERTIFICATE_CONFIG_RELOAD_FAIL);
  EXPECT_STREQ(arg->error_details().c_str(),
               "the interface of the credential reload config is nullptr");

  // Cleanup.
  gpr_free(const_cast<char*>(c_arg->error_details));
  if (c_arg->destroy_context != nullptr) {
    c_arg->destroy_context(c_arg->context);
  }
  delete c_arg;
  delete config->c_config();
}

TEST_F(CredentialsTest, TlsServerAuthorizationCheckConfigErrorMessages) {
  std::shared_ptr<TlsServerAuthorizationCheckConfig> config(
      new TlsServerAuthorizationCheckConfig(nullptr));
  grpc_tls_server_authorization_check_arg* c_arg =
      new grpc_tls_server_authorization_check_arg;
  c_arg->context = nullptr;
  TlsServerAuthorizationCheckArg* arg =
      new TlsServerAuthorizationCheckArg(c_arg);
  int schedule_output = config->Schedule(arg);

  EXPECT_EQ(schedule_output, 1);
  EXPECT_EQ(arg->status(), GRPC_STATUS_NOT_FOUND);
  EXPECT_STREQ(
      arg->error_details().c_str(),
      "the interface of the server authorization check config is nullptr");
  gpr_free(const_cast<char*>(c_arg->error_details));

  arg->set_status(GRPC_STATUS_OK);
  config->Cancel(arg);
  EXPECT_EQ(arg->status(), GRPC_STATUS_NOT_FOUND);
  EXPECT_STREQ(
      arg->error_details().c_str(),
      "the interface of the server authorization check config is nullptr");

  // Cleanup.
  gpr_free(const_cast<char*>(c_arg->error_details));
  if (c_arg->destroy_context != nullptr) {
    c_arg->destroy_context(c_arg->context);
  }
  delete c_arg;
  delete config->c_config();
}

}  // namespace testing
}  // namespace grpc

int main(int argc, char** argv) {
  ::testing::InitGoogleTest(&argc, argv);
  int ret = RUN_ALL_TESTS();
  return ret;
}<|MERGE_RESOLUTION|>--- conflicted
+++ resolved
@@ -670,7 +670,6 @@
   GPR_ASSERT(channel_credentials != nullptr);
 }
 
-<<<<<<< HEAD
 // This test demonstrates how the TLS credentials will be used to create
 // server credentials.
 TEST_F(CredentialsTest, LoadTlsServerCredentials) {
@@ -687,8 +686,6 @@
   // GPR_ASSERT(server_credentials != nullptr);
 }
 
-=======
->>>>>>> 3dc40607
 TEST_F(CredentialsTest, TlsCredentialReloadConfigErrorMessages) {
   std::shared_ptr<TlsCredentialReloadConfig> config(
       new TlsCredentialReloadConfig(nullptr));
