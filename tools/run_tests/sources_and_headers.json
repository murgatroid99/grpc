--- conflicted
+++ resolved
@@ -6666,12 +6666,8 @@
       "src/core/lib/transport/mdstr_hash_table.h", 
       "src/core/lib/transport/metadata.h", 
       "src/core/lib/transport/metadata_batch.h", 
-<<<<<<< HEAD
+      "src/core/lib/transport/pid_controller.h", 
       "src/core/lib/transport/service_config.h", 
-=======
-      "src/core/lib/transport/method_config.h", 
-      "src/core/lib/transport/pid_controller.h", 
->>>>>>> b3214946
       "src/core/lib/transport/static_metadata.h", 
       "src/core/lib/transport/timeout_encoding.h", 
       "src/core/lib/transport/transport.h", 
@@ -6879,15 +6875,10 @@
       "src/core/lib/transport/metadata.h", 
       "src/core/lib/transport/metadata_batch.c", 
       "src/core/lib/transport/metadata_batch.h", 
-<<<<<<< HEAD
+      "src/core/lib/transport/pid_controller.c", 
+      "src/core/lib/transport/pid_controller.h", 
       "src/core/lib/transport/service_config.c", 
       "src/core/lib/transport/service_config.h", 
-=======
-      "src/core/lib/transport/method_config.c", 
-      "src/core/lib/transport/method_config.h", 
-      "src/core/lib/transport/pid_controller.c", 
-      "src/core/lib/transport/pid_controller.h", 
->>>>>>> b3214946
       "src/core/lib/transport/static_metadata.c", 
       "src/core/lib/transport/static_metadata.h", 
       "src/core/lib/transport/timeout_encoding.c", 
