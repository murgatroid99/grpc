--- conflicted
+++ resolved
@@ -808,13 +808,8 @@
     self.safename = str(self)
 
   def worker_cmdline(self):
-<<<<<<< HEAD
-    if self.use_protobuf_c_extension:
-        return ['tools/run_tests/performance/run_worker_php.sh', '-c']
-=======
     if self.php7_protobuf_c:
-        return ['tools/run_tests/performance/run_worker_php.sh --use_protobuf_c_extension']
->>>>>>> b6142ef1
+        return ['tools/run_tests/performance/run_worker_php.sh', '--use_protobuf_c_extension']
     return ['tools/run_tests/performance/run_worker_php.sh']
 
   def worker_port_offset(self):
@@ -823,30 +818,17 @@
     return 800
 
   def scenarios(self):
-<<<<<<< HEAD
-    php_extension_mode='php_protobuf_php_extension'
-    if self.use_protobuf_c_extension:
-        php_extension_mode='php_protobuf_c_extension'
-
-    yield _ping_pong_scenario(
-        '%s_to_cpp_protobuf_sync_unary_ping_pong' % php_extension_mode,
-=======
     php7_extension_mode='php7_protobuf_php_extension'
     if self.php7_protobuf_c:
         php7_extension_mode='php7_protobuf_c_extension'
-    
+
     yield _ping_pong_scenario(
         '%s_to_cpp_protobuf_sync_unary_ping_pong' % php7_extension_mode,
->>>>>>> b6142ef1
         rpc_type='UNARY', client_type='SYNC_CLIENT', server_type='SYNC_SERVER',
         server_language='c++', async_server_threads=1)
 
     yield _ping_pong_scenario(
-<<<<<<< HEAD
-        '%s_to_cpp_protobuf_sync_streaming_ping_pong' % php_extension_mode,
-=======
         '%s_to_cpp_protobuf_sync_streaming_ping_pong' % php7_extension_mode,
->>>>>>> b6142ef1
         rpc_type='STREAMING', client_type='SYNC_CLIENT', server_type='SYNC_SERVER',
         server_language='c++', async_server_threads=1)
 
