/*
 *
 * Copyright 2014, Google Inc.
 * All rights reserved.
 *
 * Redistribution and use in source and binary forms, with or without
 * modification, are permitted provided that the following conditions are
 * met:
 *
 *     * Redistributions of source code must retain the above copyright
 * notice, this list of conditions and the following disclaimer.
 *     * Redistributions in binary form must reproduce the above
 * copyright notice, this list of conditions and the following disclaimer
 * in the documentation and/or other materials provided with the
 * distribution.
 *     * Neither the name of Google Inc. nor the names of its
 * contributors may be used to endorse or promote products derived from
 * this software without specific prior written permission.
 *
 * THIS SOFTWARE IS PROVIDED BY THE COPYRIGHT HOLDERS AND CONTRIBUTORS
 * "AS IS" AND ANY EXPRESS OR IMPLIED WARRANTIES, INCLUDING, BUT NOT
 * LIMITED TO, THE IMPLIED WARRANTIES OF MERCHANTABILITY AND FITNESS FOR
 * A PARTICULAR PURPOSE ARE DISCLAIMED. IN NO EVENT SHALL THE COPYRIGHT
 * OWNER OR CONTRIBUTORS BE LIABLE FOR ANY DIRECT, INDIRECT, INCIDENTAL,
 * SPECIAL, EXEMPLARY, OR CONSEQUENTIAL DAMAGES (INCLUDING, BUT NOT
 * LIMITED TO, PROCUREMENT OF SUBSTITUTE GOODS OR SERVICES; LOSS OF USE,
 * DATA, OR PROFITS; OR BUSINESS INTERRUPTION) HOWEVER CAUSED AND ON ANY
 * THEORY OF LIABILITY, WHETHER IN CONTRACT, STRICT LIABILITY, OR TORT
 * (INCLUDING NEGLIGENCE OR OTHERWISE) ARISING IN ANY WAY OUT OF THE USE
 * OF THIS SOFTWARE, EVEN IF ADVISED OF THE POSSIBILITY OF SUCH DAMAGE.
 *
 */

#ifndef __GRPCPP_CONFIG_H__
#define __GRPCPP_CONFIG_H__

#include <string>

namespace grpc {

typedef std::string string;

<<<<<<< HEAD
} // namespace grpc
=======
}  // namespace grpc
>>>>>>> 573523f1

#endif  // __GRPCPP_CONFIG_H__<|MERGE_RESOLUTION|>--- conflicted
+++ resolved
@@ -40,10 +40,6 @@
 
 typedef std::string string;
 
-<<<<<<< HEAD
-} // namespace grpc
-=======
 }  // namespace grpc
->>>>>>> 573523f1
 
 #endif  // __GRPCPP_CONFIG_H__