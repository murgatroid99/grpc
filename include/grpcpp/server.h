/*
 *
 * Copyright 2015 gRPC authors.
 *
 * Licensed under the Apache License, Version 2.0 (the "License");
 * you may not use this file except in compliance with the License.
 * You may obtain a copy of the License at
 *
 *     http://www.apache.org/licenses/LICENSE-2.0
 *
 * Unless required by applicable law or agreed to in writing, software
 * distributed under the License is distributed on an "AS IS" BASIS,
 * WITHOUT WARRANTIES OR CONDITIONS OF ANY KIND, either express or implied.
 * See the License for the specific language governing permissions and
 * limitations under the License.
 *
 */

#ifndef GRPCPP_SERVER_H
#define GRPCPP_SERVER_H

#include <condition_variable>
#include <list>
#include <memory>
#include <mutex>
#include <vector>

#include <grpc/compression.h>
#include <grpc/support/atm.h>
#include <grpcpp/completion_queue.h>
#include <grpcpp/health_check_service_interface.h>
#include <grpcpp/impl/call.h>
#include <grpcpp/impl/codegen/client_interceptor.h>
#include <grpcpp/impl/codegen/grpc_library.h>
#include <grpcpp/impl/codegen/server_interface.h>
#include <grpcpp/impl/rpc_service_method.h>
#include <grpcpp/security/server_credentials.h>
#include <grpcpp/support/channel_arguments.h>
#include <grpcpp/support/config.h>
#include <grpcpp/support/status.h>

struct grpc_server;

namespace grpc_impl {

class ServerInitializer;
}
namespace grpc {

class AsyncGenericService;
class ServerContext;

/// Represents a gRPC server.
///
/// Use a \a grpc::ServerBuilder to create, configure, and start
/// \a Server instances.
class Server : public ServerInterface, private GrpcLibraryCodegen {
 public:
  ~Server();

  /// Block until the server shuts down.
  ///
  /// \warning The server must be either shutting down or some other thread must
  /// call \a Shutdown for this function to ever return.
  void Wait() override;

  /// Global callbacks are a set of hooks that are called when server
  /// events occur.  \a SetGlobalCallbacks method is used to register
  /// the hooks with gRPC.  Note that
  /// the \a GlobalCallbacks instance will be shared among all
  /// \a Server instances in an application and can be set exactly
  /// once per application.
  class GlobalCallbacks {
   public:
    virtual ~GlobalCallbacks() {}
    /// Called before server is created.
    virtual void UpdateArguments(ChannelArguments* args) {}
    /// Called before application callback for each synchronous server request
    virtual void PreSynchronousRequest(ServerContext* context) = 0;
    /// Called after application callback for each synchronous server request
    virtual void PostSynchronousRequest(ServerContext* context) = 0;
    /// Called before server is started.
    virtual void PreServerStart(Server* server) {}
    /// Called after a server port is added.
    virtual void AddPort(Server* server, const grpc::string& addr,
                         ServerCredentials* creds, int port) {}
  };
  /// Set the global callback object. Can only be called once per application.
  /// Does not take ownership of callbacks, and expects the pointed to object
  /// to be alive until all server objects in the process have been destroyed.
  /// The same \a GlobalCallbacks object will be used throughout the
  /// application and is shared among all \a Server objects.
  static void SetGlobalCallbacks(GlobalCallbacks* callbacks);

  /// Returns a \em raw pointer to the underlying \a grpc_server instance.
  /// EXPERIMENTAL:  for internal/test use only
  grpc_server* c_server();

  /// Returns the health check service.
  HealthCheckServiceInterface* GetHealthCheckService() const {
    return health_check_service_.get();
  }

  /// Establish a channel for in-process communication
  std::shared_ptr<Channel> InProcessChannel(const ChannelArguments& args);

  /// NOTE: class experimental_type is not part of the public API of this class.
  /// TODO(yashykt): Integrate into public API when this is no longer
  /// experimental.
  class experimental_type {
   public:
    explicit experimental_type(Server* server) : server_(server) {}

    /// Establish a channel for in-process communication with client
    /// interceptors
    std::shared_ptr<Channel> InProcessChannelWithInterceptors(
        const ChannelArguments& args,
        std::vector<
            std::unique_ptr<experimental::ClientInterceptorFactoryInterface>>
            interceptor_creators);

   private:
    Server* server_;
  };

  /// NOTE: The function experimental() is not stable public API. It is a view
  /// to the experimental components of this class. It may be changed or removed
  /// at any time.
  experimental_type experimental() { return experimental_type(this); }

 protected:
  /// Register a service. This call does not take ownership of the service.
  /// The service must exist for the lifetime of the Server instance.
  bool RegisterService(const grpc::string* host, Service* service) override;

  /// Try binding the server to the given \a addr endpoint
  /// (port, and optionally including IP address to bind to).
  ///
  /// It can be invoked multiple times. Should be used before
  /// starting the server.
  ///
  /// \param addr The address to try to bind to the server (eg, localhost:1234,
  /// 192.168.1.1:31416, [::1]:27182, etc.).
  /// \param creds The credentials associated with the server.
  ///
  /// \return bound port number on success, 0 on failure.
  ///
  /// \warning It is an error to call this method on an already started server.
  int AddListeningPort(const grpc::string& addr,
                       ServerCredentials* creds) override;

  /// NOTE: This is *NOT* a public API. The server constructors are supposed to
  /// be used by \a ServerBuilder class only. The constructor will be made
  /// 'private' very soon.
  ///
  /// Server constructors. To be used by \a ServerBuilder only.
  ///
  /// \param max_message_size Maximum message length that the channel can
  /// receive.
  ///
  /// \param args The channel args
  ///
  /// \param sync_server_cqs The completion queues to use if the server is a
  /// synchronous server (or a hybrid server). The server polls for new RPCs on
  /// these queues
  ///
  /// \param min_pollers The minimum number of polling threads per server
  /// completion queue (in param sync_server_cqs) to use for listening to
  /// incoming requests (used only in case of sync server)
  ///
  /// \param max_pollers The maximum number of polling threads per server
  /// completion queue (in param sync_server_cqs) to use for listening to
  /// incoming requests (used only in case of sync server)
  ///
  /// \param sync_cq_timeout_msec The timeout to use when calling AsyncNext() on
  /// server completion queues passed via sync_server_cqs param.
  Server(int max_message_size, ChannelArguments* args,
         std::shared_ptr<std::vector<std::unique_ptr<ServerCompletionQueue>>>
             sync_server_cqs,
         int min_pollers, int max_pollers, int sync_cq_timeout_msec,
         grpc_resource_quota* server_rq = nullptr,
         std::vector<
             std::unique_ptr<experimental::ServerInterceptorFactoryInterface>>
             interceptor_creators = std::vector<std::unique_ptr<
                 experimental::ServerInterceptorFactoryInterface>>());

  /// Start the server.
  ///
  /// \param cqs Completion queues for handling asynchronous services. The
  /// caller is required to keep all completion queues live until the server is
  /// destroyed.
  /// \param num_cqs How many completion queues does \a cqs hold.
  void Start(ServerCompletionQueue** cqs, size_t num_cqs) override;

  grpc_server* server() override { return server_; }

 private:
  std::vector<std::unique_ptr<experimental::ServerInterceptorFactoryInterface>>*
  interceptor_creators() override {
    return &interceptor_creators_;
  }

  friend class AsyncGenericService;
<<<<<<< HEAD
  friend class ::grpc_impl::ServerBuilder;
  friend class ServerInitializer;
=======
  friend class ServerBuilder;
  friend class grpc_impl::ServerInitializer;
>>>>>>> 987b62e7

  class SyncRequest;
  class CallbackRequestBase;
  template <class ServerContextType>
  class CallbackRequest;
  class UnimplementedAsyncRequest;
  class UnimplementedAsyncResponse;

  /// SyncRequestThreadManager is an implementation of ThreadManager. This class
  /// is responsible for polling for incoming RPCs and calling the RPC handlers.
  /// This is only used in case of a Sync server (i.e a server exposing a sync
  /// interface)
  class SyncRequestThreadManager;

  /// Register a generic service. This call does not take ownership of the
  /// service. The service must exist for the lifetime of the Server instance.
  void RegisterAsyncGenericService(AsyncGenericService* service) override;

  /// NOTE: class experimental_registration_type is not part of the public API
  /// of this class
  /// TODO(vjpai): Move these contents to the public API of Server when
  ///              they are no longer experimental
  class experimental_registration_type final
      : public experimental_registration_interface {
   public:
    explicit experimental_registration_type(Server* server) : server_(server) {}
    void RegisterCallbackGenericService(
        experimental::CallbackGenericService* service) override {
      server_->RegisterCallbackGenericService(service);
    }

   private:
    Server* server_;
  };

  /// TODO(vjpai): Mark this override when experimental type above is deleted
  void RegisterCallbackGenericService(
      experimental::CallbackGenericService* service);

  /// NOTE: The function experimental_registration() is not stable public API.
  /// It is a view to the experimental components of this class. It may be
  /// changed or removed at any time.
  experimental_registration_interface* experimental_registration() override {
    return &experimental_registration_;
  }

  void PerformOpsOnCall(internal::CallOpSetInterface* ops,
                        internal::Call* call) override;

  void ShutdownInternal(gpr_timespec deadline) override;

  int max_receive_message_size() const override {
    return max_receive_message_size_;
  }

  CompletionQueue* CallbackCQ() override;

  grpc_impl::ServerInitializer* initializer();

  // A vector of interceptor factory objects.
  // This should be destroyed after health_check_service_ and this requirement
  // is satisfied by declaring interceptor_creators_ before
  // health_check_service_. (C++ mandates that member objects be destroyed in
  // the reverse order of initialization.)
  std::vector<std::unique_ptr<experimental::ServerInterceptorFactoryInterface>>
      interceptor_creators_;

  const int max_receive_message_size_;

  /// The following completion queues are ONLY used in case of Sync API
  /// i.e. if the server has any services with sync methods. The server uses
  /// these completion queues to poll for new RPCs
  std::shared_ptr<std::vector<std::unique_ptr<ServerCompletionQueue>>>
      sync_server_cqs_;

  /// List of \a ThreadManager instances (one for each cq in
  /// the \a sync_server_cqs)
  std::vector<std::unique_ptr<SyncRequestThreadManager>> sync_req_mgrs_;

  // Outstanding unmatched callback requests, indexed by method.
  // NOTE: Using a gpr_atm rather than atomic_int because atomic_int isn't
  //       copyable or movable and thus will cause compilation errors. We
  //       actually only want to extend the vector before the threaded use
  //       starts, but this is still a limitation.
  std::vector<gpr_atm> callback_unmatched_reqs_count_;

  // List of callback requests to start when server actually starts.
  std::list<CallbackRequestBase*> callback_reqs_to_start_;

  // For registering experimental callback generic service; remove when that
  // method longer experimental
  experimental_registration_type experimental_registration_{this};

  // Server status
  std::mutex mu_;
  bool started_;
  bool shutdown_;
  bool shutdown_notified_;  // Was notify called on the shutdown_cv_

  std::condition_variable shutdown_cv_;

  // It is ok (but not required) to nest callback_reqs_mu_ under mu_ .
  // Incrementing callback_reqs_outstanding_ is ok without a lock but it must be
  // decremented under the lock in case it is the last request and enables the
  // server shutdown. The increment is performance-critical since it happens
  // during periods of increasing load; the decrement happens only when memory
  // is maxed out, during server shutdown, or (possibly in a future version)
  // during decreasing load, so it is less performance-critical.
  std::mutex callback_reqs_mu_;
  std::condition_variable callback_reqs_done_cv_;
  std::atomic_int callback_reqs_outstanding_{0};

  std::shared_ptr<GlobalCallbacks> global_callbacks_;

  std::vector<grpc::string> services_;
  bool has_async_generic_service_{false};
  bool has_callback_generic_service_{false};

  // Pointer to the wrapped grpc_server.
  grpc_server* server_;

  std::unique_ptr<grpc_impl::ServerInitializer> server_initializer_;

  std::unique_ptr<HealthCheckServiceInterface> health_check_service_;
  bool health_check_service_disabled_;

  // When appropriate, use a default callback generic service to handle
  // unimplemented methods
  std::unique_ptr<experimental::CallbackGenericService> unimplemented_service_;

  // A special handler for resource exhausted in sync case
  std::unique_ptr<internal::MethodHandler> resource_exhausted_handler_;

  // Handler for callback generic service, if any
  std::unique_ptr<internal::MethodHandler> generic_handler_;

  // callback_cq_ references the callbackable completion queue associated
  // with this server (if any). It is set on the first call to CallbackCQ().
  // It is _not owned_ by the server; ownership belongs with its internal
  // shutdown callback tag (invoked when the CQ is fully shutdown).
  // It is protected by mu_
  CompletionQueue* callback_cq_ = nullptr;
};

}  // namespace grpc

#endif  // GRPCPP_SERVER_H<|MERGE_RESOLUTION|>--- conflicted
+++ resolved
@@ -201,13 +201,8 @@
   }
 
   friend class AsyncGenericService;
-<<<<<<< HEAD
-  friend class ::grpc_impl::ServerBuilder;
-  friend class ServerInitializer;
-=======
-  friend class ServerBuilder;
+  friend class grpc_impl::ServerBuilder;
   friend class grpc_impl::ServerInitializer;
->>>>>>> 987b62e7
 
   class SyncRequest;
   class CallbackRequestBase;
