/*
 *
 * Copyright 2018 gRPC authors.
 *
 * Licensed under the Apache License, Version 2.0 (the "License");
 * you may not use this file except in compliance with the License.
 * You may obtain a copy of the License at
 *
 *     http://www.apache.org/licenses/LICENSE-2.0
 *
 * Unless required by applicable law or agreed to in writing, software
 * distributed under the License is distributed on an "AS IS" BASIS,
 * WITHOUT WARRANTIES OR CONDITIONS OF ANY KIND, either express or implied.
 * See the License for the specific language governing permissions and
 * limitations under the License.
 *
 */

#ifndef GRPCPP_IMPL_CODEGEN_CALL_OP_SET_H
#define GRPCPP_IMPL_CODEGEN_CALL_OP_SET_H

#include <assert.h>
#include <array>
#include <cstring>
#include <functional>
#include <map>
#include <memory>
#include <vector>

#include <grpcpp/impl/codegen/byte_buffer.h>
#include <grpcpp/impl/codegen/call.h>
#include <grpcpp/impl/codegen/call_hook.h>
#include <grpcpp/impl/codegen/call_op_set_interface.h>
#include <grpcpp/impl/codegen/client_context.h>
#include <grpcpp/impl/codegen/completion_queue_tag.h>
#include <grpcpp/impl/codegen/config.h>
#include <grpcpp/impl/codegen/core_codegen_interface.h>
#include <grpcpp/impl/codegen/intercepted_channel.h>
#include <grpcpp/impl/codegen/interceptor_common.h>
#include <grpcpp/impl/codegen/serialization_traits.h>
#include <grpcpp/impl/codegen/slice.h>
#include <grpcpp/impl/codegen/string_ref.h>

#include <grpc/impl/codegen/atm.h>
#include <grpc/impl/codegen/compression_types.h>
#include <grpc/impl/codegen/grpc_types.h>

namespace grpc {

class CompletionQueue;
extern CoreCodegenInterface* g_core_codegen_interface;

namespace internal {
class Call;
class CallHook;

// TODO(yangg) if the map is changed before we send, the pointers will be a
// mess. Make sure it does not happen.
inline grpc_metadata* FillMetadataArray(
    const std::multimap<grpc::string, grpc::string>& metadata,
    size_t* metadata_count, const grpc::string& optional_error_details) {
  *metadata_count = metadata.size() + (optional_error_details.empty() ? 0 : 1);
  if (*metadata_count == 0) {
    return nullptr;
  }
  grpc_metadata* metadata_array =
      (grpc_metadata*)(g_core_codegen_interface->gpr_malloc(
          (*metadata_count) * sizeof(grpc_metadata)));
  size_t i = 0;
  for (auto iter = metadata.cbegin(); iter != metadata.cend(); ++iter, ++i) {
    metadata_array[i].key = SliceReferencingString(iter->first);
    metadata_array[i].value = SliceReferencingString(iter->second);
  }
  if (!optional_error_details.empty()) {
    metadata_array[i].key =
        g_core_codegen_interface->grpc_slice_from_static_buffer(
            kBinaryErrorDetailsKey, sizeof(kBinaryErrorDetailsKey) - 1);
    metadata_array[i].value = SliceReferencingString(optional_error_details);
  }
  return metadata_array;
}
}  // namespace internal

/// Per-message write options.
class WriteOptions {
 public:
  WriteOptions() : flags_(0), last_message_(false) {}
  WriteOptions(const WriteOptions& other)
      : flags_(other.flags_), last_message_(other.last_message_) {}

  /// Clear all flags.
  inline void Clear() { flags_ = 0; }

  /// Returns raw flags bitset.
  inline uint32_t flags() const { return flags_; }

  /// Sets flag for the disabling of compression for the next message write.
  ///
  /// \sa GRPC_WRITE_NO_COMPRESS
  inline WriteOptions& set_no_compression() {
    SetBit(GRPC_WRITE_NO_COMPRESS);
    return *this;
  }

  /// Clears flag for the disabling of compression for the next message write.
  ///
  /// \sa GRPC_WRITE_NO_COMPRESS
  inline WriteOptions& clear_no_compression() {
    ClearBit(GRPC_WRITE_NO_COMPRESS);
    return *this;
  }

  /// Get value for the flag indicating whether compression for the next
  /// message write is forcefully disabled.
  ///
  /// \sa GRPC_WRITE_NO_COMPRESS
  inline bool get_no_compression() const {
    return GetBit(GRPC_WRITE_NO_COMPRESS);
  }

  /// Sets flag indicating that the write may be buffered and need not go out on
  /// the wire immediately.
  ///
  /// \sa GRPC_WRITE_BUFFER_HINT
  inline WriteOptions& set_buffer_hint() {
    SetBit(GRPC_WRITE_BUFFER_HINT);
    return *this;
  }

  /// Clears flag indicating that the write may be buffered and need not go out
  /// on the wire immediately.
  ///
  /// \sa GRPC_WRITE_BUFFER_HINT
  inline WriteOptions& clear_buffer_hint() {
    ClearBit(GRPC_WRITE_BUFFER_HINT);
    return *this;
  }

  /// Get value for the flag indicating that the write may be buffered and need
  /// not go out on the wire immediately.
  ///
  /// \sa GRPC_WRITE_BUFFER_HINT
  inline bool get_buffer_hint() const { return GetBit(GRPC_WRITE_BUFFER_HINT); }

  /// corked bit: aliases set_buffer_hint currently, with the intent that
  /// set_buffer_hint will be removed in the future
  inline WriteOptions& set_corked() {
    SetBit(GRPC_WRITE_BUFFER_HINT);
    return *this;
  }

  inline WriteOptions& clear_corked() {
    ClearBit(GRPC_WRITE_BUFFER_HINT);
    return *this;
  }

  inline bool is_corked() const { return GetBit(GRPC_WRITE_BUFFER_HINT); }

  /// last-message bit: indicates this is the last message in a stream
  /// client-side:  makes Write the equivalent of performing Write, WritesDone
  /// in a single step
  /// server-side:  hold the Write until the service handler returns (sync api)
  /// or until Finish is called (async api)
  inline WriteOptions& set_last_message() {
    last_message_ = true;
    return *this;
  }

  /// Clears flag indicating that this is the last message in a stream,
  /// disabling coalescing.
  inline WriteOptions& clear_last_message() {
    last_message_ = false;
    return *this;
  }

  /// Guarantee that all bytes have been written to the socket before completing
  /// this write (usually writes are completed when they pass flow control).
  inline WriteOptions& set_write_through() {
    SetBit(GRPC_WRITE_THROUGH);
    return *this;
  }

  inline bool is_write_through() const { return GetBit(GRPC_WRITE_THROUGH); }

  /// Get value for the flag indicating that this is the last message, and
  /// should be coalesced with trailing metadata.
  ///
  /// \sa GRPC_WRITE_LAST_MESSAGE
  bool is_last_message() const { return last_message_; }

  WriteOptions& operator=(const WriteOptions& rhs) {
    flags_ = rhs.flags_;
    return *this;
  }

 private:
  void SetBit(const uint32_t mask) { flags_ |= mask; }

  void ClearBit(const uint32_t mask) { flags_ &= ~mask; }

  bool GetBit(const uint32_t mask) const { return (flags_ & mask) != 0; }

  uint32_t flags_;
  bool last_message_;
};

namespace internal {

/// Default argument for CallOpSet. I is unused by the class, but can be
/// used for generating multiple names for the same thing.
template <int I>
class CallNoOp {
 protected:
  void AddOp(grpc_op* ops, size_t* nops) {}
  void FinishOp(bool* status) {}
  void SetInterceptionHookPoint(
      InterceptorBatchMethodsImpl* interceptor_methods) {}
  void SetFinishInterceptionHookPoint(
      InterceptorBatchMethodsImpl* interceptor_methods) {}
  void SetHijackingState(InterceptorBatchMethodsImpl* interceptor_methods) {}
};

class CallOpSendInitialMetadata {
 public:
  CallOpSendInitialMetadata() : send_(false) {
    maybe_compression_level_.is_set = false;
  }

  void SendInitialMetadata(std::multimap<grpc::string, grpc::string>* metadata,
                           uint32_t flags) {
    maybe_compression_level_.is_set = false;
    send_ = true;
    flags_ = flags;
    metadata_map_ = metadata;
  }

  void set_compression_level(grpc_compression_level level) {
    maybe_compression_level_.is_set = true;
    maybe_compression_level_.level = level;
  }

 protected:
  void AddOp(grpc_op* ops, size_t* nops) {
    if (!send_ || hijacked_) return;
    grpc_op* op = &ops[(*nops)++];
    op->op = GRPC_OP_SEND_INITIAL_METADATA;
    op->flags = flags_;
    op->reserved = NULL;
    initial_metadata_ =
        FillMetadataArray(*metadata_map_, &initial_metadata_count_, "");
    op->data.send_initial_metadata.count = initial_metadata_count_;
    op->data.send_initial_metadata.metadata = initial_metadata_;
    op->data.send_initial_metadata.maybe_compression_level.is_set =
        maybe_compression_level_.is_set;
    if (maybe_compression_level_.is_set) {
      op->data.send_initial_metadata.maybe_compression_level.level =
          maybe_compression_level_.level;
    }
  }
  void FinishOp(bool* status) {
    if (!send_ || hijacked_) return;
    g_core_codegen_interface->gpr_free(initial_metadata_);
    send_ = false;
  }

  void SetInterceptionHookPoint(
      InterceptorBatchMethodsImpl* interceptor_methods) {
    if (!send_) return;
    interceptor_methods->AddInterceptionHookPoint(
        experimental::InterceptionHookPoints::PRE_SEND_INITIAL_METADATA);
    interceptor_methods->SetSendInitialMetadata(metadata_map_);
  }

  void SetFinishInterceptionHookPoint(
      InterceptorBatchMethodsImpl* interceptor_methods) {}

  void SetHijackingState(InterceptorBatchMethodsImpl* interceptor_methods) {
    hijacked_ = true;
  }

  bool hijacked_ = false;
  bool send_;
  uint32_t flags_;
  size_t initial_metadata_count_;
  std::multimap<grpc::string, grpc::string>* metadata_map_;
  grpc_metadata* initial_metadata_;
  struct {
    bool is_set;
    grpc_compression_level level;
  } maybe_compression_level_;
};

class CallOpSendMessage {
 public:
  CallOpSendMessage() : send_buf_() {}

  /// Send \a message using \a options for the write. The \a options are cleared
  /// after use.
  template <class M>
  Status SendMessage(const M& message,
                     WriteOptions options) GRPC_MUST_USE_RESULT;

  template <class M>
  Status SendMessage(const M& message) GRPC_MUST_USE_RESULT;

  /// Send \a message using \a options for the write. The \a options are cleared
  /// after use. This form of SendMessage allows gRPC to reference \a message
  /// beyond the lifetime of SendMessage.
  template <class M>
  Status SendMessagePtr(const M* message,
                        WriteOptions options) GRPC_MUST_USE_RESULT;

  /// This form of SendMessage allows gRPC to reference \a message beyond the
  /// lifetime of SendMessage.
  template <class M>
  Status SendMessagePtr(const M* message) GRPC_MUST_USE_RESULT;

 protected:
  void AddOp(grpc_op* ops, size_t* nops) {
    if (!send_buf_.Valid() || hijacked_) return;
    grpc_op* op = &ops[(*nops)++];
    op->op = GRPC_OP_SEND_MESSAGE;
    op->flags = write_options_.flags();
    op->reserved = NULL;
    op->data.send_message.send_message = send_buf_.c_buffer();
    // Flags are per-message: clear them after use.
    write_options_.Clear();
  }
  void FinishOp(bool* status) {
    if (!send_buf_.Valid()) {
      return;
    }
    if (hijacked_ && failed_send_) {
      // Hijacking interceptor failed this Op
      *status = false;
    } else if (!*status) {
      // This Op was passed down to core and the Op failed
      failed_send_ = true;
    }
  }

  void SetInterceptionHookPoint(
      InterceptorBatchMethodsImpl* interceptor_methods) {
    if (!send_buf_.Valid()) return;
    interceptor_methods->AddInterceptionHookPoint(
        experimental::InterceptionHookPoints::PRE_SEND_MESSAGE);
<<<<<<< HEAD
    interceptor_methods->SetSendMessage(&send_buf_, &failed_send_);
=======
    interceptor_methods->SetSendMessage(&send_buf_, msg_);
>>>>>>> 2dda0bb2
  }

  void SetFinishInterceptionHookPoint(
      InterceptorBatchMethodsImpl* interceptor_methods) {
    if (send_buf_.Valid()) {
      interceptor_methods->AddInterceptionHookPoint(
          experimental::InterceptionHookPoints::POST_SEND_MESSAGE);
    }
    send_buf_.Clear();
    // The contents of the SendMessage value that was previously set
    // has had its references stolen by core's operations
<<<<<<< HEAD
    interceptor_methods->SetSendMessage(nullptr, &failed_send_);
=======
    interceptor_methods->SetSendMessage(nullptr, nullptr);
>>>>>>> 2dda0bb2
  }

  void SetHijackingState(InterceptorBatchMethodsImpl* interceptor_methods) {
    hijacked_ = true;
  }

 private:
  const void* msg_ = nullptr;  // The original non-serialized message
  bool hijacked_ = false;
  bool failed_send_ = false;
  ByteBuffer send_buf_;
  WriteOptions write_options_;
};

template <class M>
Status CallOpSendMessage::SendMessage(const M& message, WriteOptions options) {
  write_options_ = options;
  bool own_buf;
  // TODO(vjpai): Remove the void below when possible
  // The void in the template parameter below should not be needed
  // (since it should be implicit) but is needed due to an observed
  // difference in behavior between clang and gcc for certain internal users
  Status result = SerializationTraits<M, void>::Serialize(
      message, send_buf_.bbuf_ptr(), &own_buf);
  if (!own_buf) {
    send_buf_.Duplicate();
  }
  return result;
}

template <class M>
Status CallOpSendMessage::SendMessage(const M& message) {
  return SendMessage(message, WriteOptions());
}

template <class M>
Status CallOpSendMessage::SendMessagePtr(const M* message,
                                         WriteOptions options) {
  msg_ = message;
  return SendMessage(*message, options);
}

template <class M>
Status CallOpSendMessage::SendMessagePtr(const M* message) {
  msg_ = message;
  return SendMessage(*message, WriteOptions());
}

template <class R>
class CallOpRecvMessage {
 public:
  CallOpRecvMessage()
      : got_message(false),
        message_(nullptr),
        allow_not_getting_message_(false) {}

  void RecvMessage(R* message) { message_ = message; }

  // Do not change status if no message is received.
  void AllowNoMessage() { allow_not_getting_message_ = true; }

  bool got_message;

 protected:
  void AddOp(grpc_op* ops, size_t* nops) {
    if (message_ == nullptr || hijacked_) return;
    grpc_op* op = &ops[(*nops)++];
    op->op = GRPC_OP_RECV_MESSAGE;
    op->flags = 0;
    op->reserved = NULL;
    op->data.recv_message.recv_message = recv_buf_.c_buffer_ptr();
  }

  void FinishOp(bool* status) {
    if (message_ == nullptr || hijacked_) return;
    if (recv_buf_.Valid()) {
      if (*status) {
        got_message = *status =
            SerializationTraits<R>::Deserialize(recv_buf_.bbuf_ptr(), message_)
                .ok();
        recv_buf_.Release();
      } else {
        got_message = false;
        recv_buf_.Clear();
      }
    } else {
      got_message = false;
      if (!allow_not_getting_message_) {
        *status = false;
      }
    }
    message_ = nullptr;
  }

  void SetInterceptionHookPoint(
      InterceptorBatchMethodsImpl* interceptor_methods) {
    interceptor_methods->SetRecvMessage(message_);
  }

  void SetFinishInterceptionHookPoint(
      InterceptorBatchMethodsImpl* interceptor_methods) {
    if (!got_message) return;
    interceptor_methods->AddInterceptionHookPoint(
        experimental::InterceptionHookPoints::POST_RECV_MESSAGE);
  }
  void SetHijackingState(InterceptorBatchMethodsImpl* interceptor_methods) {
    hijacked_ = true;
    if (message_ == nullptr) return;
    interceptor_methods->AddInterceptionHookPoint(
        experimental::InterceptionHookPoints::PRE_RECV_MESSAGE);
    got_message = true;
  }

 private:
  R* message_;
  ByteBuffer recv_buf_;
  bool allow_not_getting_message_;
  bool hijacked_ = false;
};

class DeserializeFunc {
 public:
  virtual Status Deserialize(ByteBuffer* buf) = 0;
  virtual ~DeserializeFunc() {}
};

template <class R>
class DeserializeFuncType final : public DeserializeFunc {
 public:
  DeserializeFuncType(R* message) : message_(message) {}
  Status Deserialize(ByteBuffer* buf) override {
    return SerializationTraits<R>::Deserialize(buf->bbuf_ptr(), message_);
  }

  ~DeserializeFuncType() override {}

 private:
  R* message_;  // Not a managed pointer because management is external to this
};

class CallOpGenericRecvMessage {
 public:
  CallOpGenericRecvMessage()
      : got_message(false), allow_not_getting_message_(false) {}

  template <class R>
  void RecvMessage(R* message) {
    // Use an explicit base class pointer to avoid resolution error in the
    // following unique_ptr::reset for some old implementations.
    DeserializeFunc* func = new DeserializeFuncType<R>(message);
    deserialize_.reset(func);
    message_ = message;
  }

  // Do not change status if no message is received.
  void AllowNoMessage() { allow_not_getting_message_ = true; }

  bool got_message;

 protected:
  void AddOp(grpc_op* ops, size_t* nops) {
    if (!deserialize_ || hijacked_) return;
    grpc_op* op = &ops[(*nops)++];
    op->op = GRPC_OP_RECV_MESSAGE;
    op->flags = 0;
    op->reserved = NULL;
    op->data.recv_message.recv_message = recv_buf_.c_buffer_ptr();
  }

  void FinishOp(bool* status) {
    if (!deserialize_ || hijacked_) return;
    if (recv_buf_.Valid()) {
      if (*status) {
        got_message = true;
        *status = deserialize_->Deserialize(&recv_buf_).ok();
        recv_buf_.Release();
      } else {
        got_message = false;
        recv_buf_.Clear();
      }
    } else {
      got_message = false;
      if (!allow_not_getting_message_) {
        *status = false;
      }
    }
    deserialize_.reset();
  }

  void SetInterceptionHookPoint(
      InterceptorBatchMethodsImpl* interceptor_methods) {
    interceptor_methods->SetRecvMessage(message_);
  }

  void SetFinishInterceptionHookPoint(
      InterceptorBatchMethodsImpl* interceptor_methods) {
    if (!got_message) return;
    interceptor_methods->AddInterceptionHookPoint(
        experimental::InterceptionHookPoints::POST_RECV_MESSAGE);
  }
  void SetHijackingState(InterceptorBatchMethodsImpl* interceptor_methods) {
    hijacked_ = true;
    if (!deserialize_) return;
    interceptor_methods->AddInterceptionHookPoint(
        experimental::InterceptionHookPoints::PRE_RECV_MESSAGE);
  }

 private:
  void* message_;
  bool hijacked_ = false;
  std::unique_ptr<DeserializeFunc> deserialize_;
  ByteBuffer recv_buf_;
  bool allow_not_getting_message_;
};

class CallOpClientSendClose {
 public:
  CallOpClientSendClose() : send_(false) {}

  void ClientSendClose() { send_ = true; }

 protected:
  void AddOp(grpc_op* ops, size_t* nops) {
    if (!send_ || hijacked_) return;
    grpc_op* op = &ops[(*nops)++];
    op->op = GRPC_OP_SEND_CLOSE_FROM_CLIENT;
    op->flags = 0;
    op->reserved = NULL;
  }
  void FinishOp(bool* status) { send_ = false; }

  void SetInterceptionHookPoint(
      InterceptorBatchMethodsImpl* interceptor_methods) {
    if (!send_) return;
    interceptor_methods->AddInterceptionHookPoint(
        experimental::InterceptionHookPoints::PRE_SEND_CLOSE);
  }

  void SetFinishInterceptionHookPoint(
      InterceptorBatchMethodsImpl* interceptor_methods) {}

  void SetHijackingState(InterceptorBatchMethodsImpl* interceptor_methods) {
    hijacked_ = true;
  }

 private:
  bool hijacked_ = false;
  bool send_;
};

class CallOpServerSendStatus {
 public:
  CallOpServerSendStatus() : send_status_available_(false) {}

  void ServerSendStatus(
      std::multimap<grpc::string, grpc::string>* trailing_metadata,
      const Status& status) {
    send_error_details_ = status.error_details();
    metadata_map_ = trailing_metadata;
    send_status_available_ = true;
    send_status_code_ = static_cast<grpc_status_code>(status.error_code());
    send_error_message_ = status.error_message();
  }

 protected:
  void AddOp(grpc_op* ops, size_t* nops) {
    if (!send_status_available_ || hijacked_) return;
    trailing_metadata_ = FillMetadataArray(
        *metadata_map_, &trailing_metadata_count_, send_error_details_);
    grpc_op* op = &ops[(*nops)++];
    op->op = GRPC_OP_SEND_STATUS_FROM_SERVER;
    op->data.send_status_from_server.trailing_metadata_count =
        trailing_metadata_count_;
    op->data.send_status_from_server.trailing_metadata = trailing_metadata_;
    op->data.send_status_from_server.status = send_status_code_;
    error_message_slice_ = SliceReferencingString(send_error_message_);
    op->data.send_status_from_server.status_details =
        send_error_message_.empty() ? nullptr : &error_message_slice_;
    op->flags = 0;
    op->reserved = NULL;
  }

  void FinishOp(bool* status) {
    if (!send_status_available_ || hijacked_) return;
    g_core_codegen_interface->gpr_free(trailing_metadata_);
    send_status_available_ = false;
  }

  void SetInterceptionHookPoint(
      InterceptorBatchMethodsImpl* interceptor_methods) {
    if (!send_status_available_) return;
    interceptor_methods->AddInterceptionHookPoint(
        experimental::InterceptionHookPoints::PRE_SEND_STATUS);
    interceptor_methods->SetSendTrailingMetadata(metadata_map_);
    interceptor_methods->SetSendStatus(&send_status_code_, &send_error_details_,
                                       &send_error_message_);
  }

  void SetFinishInterceptionHookPoint(
      InterceptorBatchMethodsImpl* interceptor_methods) {}

  void SetHijackingState(InterceptorBatchMethodsImpl* interceptor_methods) {
    hijacked_ = true;
  }

 private:
  bool hijacked_ = false;
  bool send_status_available_;
  grpc_status_code send_status_code_;
  grpc::string send_error_details_;
  grpc::string send_error_message_;
  size_t trailing_metadata_count_;
  std::multimap<grpc::string, grpc::string>* metadata_map_;
  grpc_metadata* trailing_metadata_;
  grpc_slice error_message_slice_;
};

class CallOpRecvInitialMetadata {
 public:
  CallOpRecvInitialMetadata() : metadata_map_(nullptr) {}

  void RecvInitialMetadata(ClientContext* context) {
    context->initial_metadata_received_ = true;
    metadata_map_ = &context->recv_initial_metadata_;
  }

 protected:
  void AddOp(grpc_op* ops, size_t* nops) {
    if (metadata_map_ == nullptr || hijacked_) return;
    grpc_op* op = &ops[(*nops)++];
    op->op = GRPC_OP_RECV_INITIAL_METADATA;
    op->data.recv_initial_metadata.recv_initial_metadata = metadata_map_->arr();
    op->flags = 0;
    op->reserved = NULL;
  }

  void FinishOp(bool* status) {
    if (metadata_map_ == nullptr || hijacked_) return;
  }

  void SetInterceptionHookPoint(
      InterceptorBatchMethodsImpl* interceptor_methods) {
    interceptor_methods->SetRecvInitialMetadata(metadata_map_);
  }

  void SetFinishInterceptionHookPoint(
      InterceptorBatchMethodsImpl* interceptor_methods) {
    if (metadata_map_ == nullptr) return;
    interceptor_methods->AddInterceptionHookPoint(
        experimental::InterceptionHookPoints::POST_RECV_INITIAL_METADATA);
    metadata_map_ = nullptr;
  }

  void SetHijackingState(InterceptorBatchMethodsImpl* interceptor_methods) {
    hijacked_ = true;
    if (metadata_map_ == nullptr) return;
    interceptor_methods->AddInterceptionHookPoint(
        experimental::InterceptionHookPoints::PRE_RECV_INITIAL_METADATA);
  }

 private:
  bool hijacked_ = false;
  MetadataMap* metadata_map_;
};

class CallOpClientRecvStatus {
 public:
  CallOpClientRecvStatus()
      : recv_status_(nullptr), debug_error_string_(nullptr) {}

  void ClientRecvStatus(ClientContext* context, Status* status) {
    client_context_ = context;
    metadata_map_ = &client_context_->trailing_metadata_;
    recv_status_ = status;
    error_message_ = g_core_codegen_interface->grpc_empty_slice();
  }

 protected:
  void AddOp(grpc_op* ops, size_t* nops) {
    if (recv_status_ == nullptr || hijacked_) return;
    grpc_op* op = &ops[(*nops)++];
    op->op = GRPC_OP_RECV_STATUS_ON_CLIENT;
    op->data.recv_status_on_client.trailing_metadata = metadata_map_->arr();
    op->data.recv_status_on_client.status = &status_code_;
    op->data.recv_status_on_client.status_details = &error_message_;
    op->data.recv_status_on_client.error_string = &debug_error_string_;
    op->flags = 0;
    op->reserved = NULL;
  }

  void FinishOp(bool* status) {
    if (recv_status_ == nullptr || hijacked_) return;
    grpc::string binary_error_details = metadata_map_->GetBinaryErrorDetails();
    *recv_status_ =
        Status(static_cast<StatusCode>(status_code_),
               GRPC_SLICE_IS_EMPTY(error_message_)
                   ? grpc::string()
                   : grpc::string(GRPC_SLICE_START_PTR(error_message_),
                                  GRPC_SLICE_END_PTR(error_message_)),
               binary_error_details);
    client_context_->set_debug_error_string(
        debug_error_string_ != nullptr ? debug_error_string_ : "");
    g_core_codegen_interface->grpc_slice_unref(error_message_);
    if (debug_error_string_ != nullptr) {
      g_core_codegen_interface->gpr_free((void*)debug_error_string_);
    }
  }

  void SetInterceptionHookPoint(
      InterceptorBatchMethodsImpl* interceptor_methods) {
    interceptor_methods->SetRecvStatus(recv_status_);
    interceptor_methods->SetRecvTrailingMetadata(metadata_map_);
  }

  void SetFinishInterceptionHookPoint(
      InterceptorBatchMethodsImpl* interceptor_methods) {
    if (recv_status_ == nullptr) return;
    interceptor_methods->AddInterceptionHookPoint(
        experimental::InterceptionHookPoints::POST_RECV_STATUS);
    recv_status_ = nullptr;
  }

  void SetHijackingState(InterceptorBatchMethodsImpl* interceptor_methods) {
    hijacked_ = true;
    if (recv_status_ == nullptr) return;
    interceptor_methods->AddInterceptionHookPoint(
        experimental::InterceptionHookPoints::PRE_RECV_STATUS);
  }

 private:
  bool hijacked_ = false;
  ClientContext* client_context_;
  MetadataMap* metadata_map_;
  Status* recv_status_;
  const char* debug_error_string_;
  grpc_status_code status_code_;
  grpc_slice error_message_;
};

template <class Op1 = CallNoOp<1>, class Op2 = CallNoOp<2>,
          class Op3 = CallNoOp<3>, class Op4 = CallNoOp<4>,
          class Op5 = CallNoOp<5>, class Op6 = CallNoOp<6>>
class CallOpSet;

/// Primary implementation of CallOpSetInterface.
/// Since we cannot use variadic templates, we declare slots up to
/// the maximum count of ops we'll need in a set. We leverage the
/// empty base class optimization to slim this class (especially
/// when there are many unused slots used). To avoid duplicate base classes,
/// the template parmeter for CallNoOp is varied by argument position.
template <class Op1, class Op2, class Op3, class Op4, class Op5, class Op6>
class CallOpSet : public CallOpSetInterface,
                  public Op1,
                  public Op2,
                  public Op3,
                  public Op4,
                  public Op5,
                  public Op6 {
 public:
  CallOpSet() : core_cq_tag_(this), return_tag_(this) {}
  // The copy constructor and assignment operator reset the value of
  // core_cq_tag_, return_tag_, done_intercepting_ and interceptor_methods_
  // since those are only meaningful on a specific object, not across objects.
  CallOpSet(const CallOpSet& other)
      : core_cq_tag_(this),
        return_tag_(this),
        call_(other.call_),
        done_intercepting_(false),
        interceptor_methods_(InterceptorBatchMethodsImpl()) {}

  CallOpSet& operator=(const CallOpSet& other) {
    core_cq_tag_ = this;
    return_tag_ = this;
    call_ = other.call_;
    done_intercepting_ = false;
    interceptor_methods_ = InterceptorBatchMethodsImpl();
    return *this;
  }

  void FillOps(Call* call) override {
    done_intercepting_ = false;
    g_core_codegen_interface->grpc_call_ref(call->call());
    call_ =
        *call;  // It's fine to create a copy of call since it's just pointers

    if (RunInterceptors()) {
      ContinueFillOpsAfterInterception();
    } else {
      // After the interceptors are run, ContinueFillOpsAfterInterception will
      // be run
    }
  }

  bool FinalizeResult(void** tag, bool* status) override {
    if (done_intercepting_) {
      // We have already finished intercepting and filling in the results. This
      // round trip from the core needed to be made because interceptors were
      // run
      *tag = return_tag_;
      *status = saved_status_;
      g_core_codegen_interface->grpc_call_unref(call_.call());
      return true;
    }

    this->Op1::FinishOp(status);
    this->Op2::FinishOp(status);
    this->Op3::FinishOp(status);
    this->Op4::FinishOp(status);
    this->Op5::FinishOp(status);
    this->Op6::FinishOp(status);
    saved_status_ = *status;
    if (RunInterceptorsPostRecv()) {
      *tag = return_tag_;
      g_core_codegen_interface->grpc_call_unref(call_.call());
      return true;
    }
    // Interceptors are going to be run, so we can't return the tag just yet.
    // After the interceptors are run, ContinueFinalizeResultAfterInterception
    return false;
  }

  void set_output_tag(void* return_tag) { return_tag_ = return_tag; }

  void* core_cq_tag() override { return core_cq_tag_; }

  /// set_core_cq_tag is used to provide a different core CQ tag than "this".
  /// This is used for callback-based tags, where the core tag is the core
  /// callback function. It does not change the use or behavior of any other
  /// function (such as FinalizeResult)
  void set_core_cq_tag(void* core_cq_tag) { core_cq_tag_ = core_cq_tag; }

  // This will be called while interceptors are run if the RPC is a hijacked
  // RPC. This should set hijacking state for each of the ops.
  void SetHijackingState() override {
    this->Op1::SetHijackingState(&interceptor_methods_);
    this->Op2::SetHijackingState(&interceptor_methods_);
    this->Op3::SetHijackingState(&interceptor_methods_);
    this->Op4::SetHijackingState(&interceptor_methods_);
    this->Op5::SetHijackingState(&interceptor_methods_);
    this->Op6::SetHijackingState(&interceptor_methods_);
  }

  // Should be called after interceptors are done running
  void ContinueFillOpsAfterInterception() override {
    static const size_t MAX_OPS = 6;
    grpc_op ops[MAX_OPS];
    size_t nops = 0;
    this->Op1::AddOp(ops, &nops);
    this->Op2::AddOp(ops, &nops);
    this->Op3::AddOp(ops, &nops);
    this->Op4::AddOp(ops, &nops);
    this->Op5::AddOp(ops, &nops);
    this->Op6::AddOp(ops, &nops);
    GPR_CODEGEN_ASSERT(GRPC_CALL_OK ==
                       g_core_codegen_interface->grpc_call_start_batch(
                           call_.call(), ops, nops, core_cq_tag(), nullptr));
  }

  // Should be called after interceptors are done running on the finalize result
  // path
  void ContinueFinalizeResultAfterInterception() override {
    done_intercepting_ = true;
    GPR_CODEGEN_ASSERT(GRPC_CALL_OK ==
                       g_core_codegen_interface->grpc_call_start_batch(
                           call_.call(), nullptr, 0, core_cq_tag(), nullptr));
  }

 private:
  // Returns true if no interceptors need to be run
  bool RunInterceptors() {
    interceptor_methods_.ClearState();
    interceptor_methods_.SetCallOpSetInterface(this);
    interceptor_methods_.SetCall(&call_);
    this->Op1::SetInterceptionHookPoint(&interceptor_methods_);
    this->Op2::SetInterceptionHookPoint(&interceptor_methods_);
    this->Op3::SetInterceptionHookPoint(&interceptor_methods_);
    this->Op4::SetInterceptionHookPoint(&interceptor_methods_);
    this->Op5::SetInterceptionHookPoint(&interceptor_methods_);
    this->Op6::SetInterceptionHookPoint(&interceptor_methods_);
    return interceptor_methods_.RunInterceptors();
  }
  // Returns true if no interceptors need to be run
  bool RunInterceptorsPostRecv() {
    // Call and OpSet had already been set on the set state.
    // SetReverse also clears previously set hook points
    interceptor_methods_.SetReverse();
    this->Op1::SetFinishInterceptionHookPoint(&interceptor_methods_);
    this->Op2::SetFinishInterceptionHookPoint(&interceptor_methods_);
    this->Op3::SetFinishInterceptionHookPoint(&interceptor_methods_);
    this->Op4::SetFinishInterceptionHookPoint(&interceptor_methods_);
    this->Op5::SetFinishInterceptionHookPoint(&interceptor_methods_);
    this->Op6::SetFinishInterceptionHookPoint(&interceptor_methods_);
    return interceptor_methods_.RunInterceptors();
  }

  void* core_cq_tag_;
  void* return_tag_;
  Call call_;
  bool done_intercepting_ = false;
  InterceptorBatchMethodsImpl interceptor_methods_;
  bool saved_status_;
};

}  // namespace internal
}  // namespace grpc

#endif  // GRPCPP_IMPL_CODEGEN_CALL_OP_SET_H<|MERGE_RESOLUTION|>--- conflicted
+++ resolved
@@ -344,11 +344,7 @@
     if (!send_buf_.Valid()) return;
     interceptor_methods->AddInterceptionHookPoint(
         experimental::InterceptionHookPoints::PRE_SEND_MESSAGE);
-<<<<<<< HEAD
-    interceptor_methods->SetSendMessage(&send_buf_, &failed_send_);
-=======
-    interceptor_methods->SetSendMessage(&send_buf_, msg_);
->>>>>>> 2dda0bb2
+    interceptor_methods->SetSendMessage(&send_buf_, msg_, &failed_send_);
   }
 
   void SetFinishInterceptionHookPoint(
@@ -360,11 +356,7 @@
     send_buf_.Clear();
     // The contents of the SendMessage value that was previously set
     // has had its references stolen by core's operations
-<<<<<<< HEAD
-    interceptor_methods->SetSendMessage(nullptr, &failed_send_);
-=======
-    interceptor_methods->SetSendMessage(nullptr, nullptr);
->>>>>>> 2dda0bb2
+    interceptor_methods->SetSendMessage(nullptr, nullptr, &failed_send_);
   }
 
   void SetHijackingState(InterceptorBatchMethodsImpl* interceptor_methods) {
