--- conflicted
+++ resolved
@@ -29,14 +29,8 @@
 #include <grpcpp/impl/codegen/server_context.h>
 
 namespace grpc_impl {
-<<<<<<< HEAD
-class Channel;
 class CompletionQueue;
 class ServerCompletionQueue;
-}  // namespace grpc_impl
-=======
->>>>>>> 10e39e31
-
 class ServerCredentials;
 }
 namespace grpc {
