--- conflicted
+++ resolved
@@ -1144,8 +1144,26 @@
                   public Op5,
                   public Op6 {
  public:
-<<<<<<< HEAD
   CallOpSet() : cq_tag_(this), return_tag_(this) {}
+  // The copy constructor and assignment operator reset the value of
+  // cq_tag_ and return_tag_ since those are only meaningful on a specific
+  // object, not across objects.
+  CallOpSet(const CallOpSet& other)
+      : cq_tag_(this),
+        return_tag_(this),
+        call_(other.call_),
+        done_intercepting_(false),
+        interceptor_methods_(InterceptorBatchMethodsImpl()) {}
+
+  CallOpSet& operator=(const CallOpSet& other) {
+    cq_tag_ = this;
+    return_tag_ = this;
+    call_ = other.call_;
+    done_intercepting_ = false;
+    interceptor_methods_ = InterceptorBatchMethodsImpl();
+    return *this;
+  }
+
   void FillOps(Call* call) override {
     done_intercepting_ = false;
     g_core_codegen_interface->grpc_call_ref(call->call());
@@ -1158,31 +1176,6 @@
       // After the interceptors are run, ContinueFillOpsAfterInterception will
       // be run
     }
-=======
-  CallOpSet() : cq_tag_(this), return_tag_(this), call_(nullptr) {}
-
-  // The copy constructor and assignment operator reset the value of
-  // cq_tag_ and return_tag_ since those are only meaningful on a specific
-  // object, not across objects.
-  CallOpSet(const CallOpSet& other)
-      : cq_tag_(this), return_tag_(this), call_(other.call_) {}
-  CallOpSet& operator=(const CallOpSet& other) {
-    cq_tag_ = this;
-    return_tag_ = this;
-    call_ = other.call_;
-    return *this;
-  }
-
-  void FillOps(grpc_call* call, grpc_op* ops, size_t* nops) override {
-    this->Op1::AddOp(ops, nops);
-    this->Op2::AddOp(ops, nops);
-    this->Op3::AddOp(ops, nops);
-    this->Op4::AddOp(ops, nops);
-    this->Op5::AddOp(ops, nops);
-    this->Op6::AddOp(ops, nops);
-    g_core_codegen_interface->grpc_call_ref(call);
-    call_ = call;
->>>>>>> 340bffa5
   }
 
   bool FinalizeResult(void** tag, bool* status) override {
